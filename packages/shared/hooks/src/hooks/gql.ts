import { QueryHookOptions, useMutation, useQuery, useLazyQuery } from '@apollo/client';
import {
  activeUserProject,
  cancelInvite,
  changeTeamMemberRole as changeTeamMemberRoleMutation,
  createAttribute,
  deleteSession,
  endSession,
  getAuthConfig,
  getInvite,
  getInvites,
  getTeamMembers,
  inviteTeamMember as inviteTeamMemberMutation,
  listAttributes,
  listSegment,
  login,
  queryContentQuestionAnalytics,
  queryContent,
  querySessionDetail,
  querySessionsByExternalId,
  removeTeamMember,
  signUp,
  updateContent,
  updateContentVersion,
  createCheckoutSession,
  createPortalSession,
  getSubscriptionPlans,
  getSubscriptionByProjectId,
  getSubscriptionUsage,
  globalConfig,
  ListAccessTokens,
  DeleteAccessToken,
  GetAccessToken,
  updateProjectName,
  ListIntegrations,
  UpdateIntegration,
  GetSalesforceAuthUrl,
  GetIntegration,
  DisconnectIntegration,
  GetIntegrationObjectMappings,
  GetIntegrationObjectMapping,
  UpsertIntegrationObjectMapping,
  UpdateIntegrationObjectMapping,
  DeleteIntegrationObjectMapping,
  GetSalesforceObjectFields,
  getContent,
  getContentVersion,
  addContentSteps,
  addContentStep,
  updateContentStep,
  getUserInfo,
  logout,
  createContentVersion,
  resetUserPasswordByCode,
} from '@usertour-ui/gql';

import type {
  Content,
  ContentDataType,
  Pagination,
  Segment,
  TeamMember,
  BizSession,
  ContentQuestionAnalytics,
  BizAttributeTypes,
  AttributeBizTypes,
  Attribute,
  Subscription,
  GlobalConfig,
<<<<<<< HEAD
  UpdateIntegrationInput,
  IntegrationModel,
  SalesforceObjectFields,
=======
  SessionQuery,
>>>>>>> a136d4cb
} from '@usertour-ui/types';

type UseContentListQueryProps = {
  query: {
    environmentId: string;
    type?: ContentDataType;
  };
  pagination?: Pagination;
  orderBy?: {
    field: string;
    direction: 'asc' | 'desc';
  };
};

export const useContentListQuery = ({
  query,
  orderBy = { field: 'createdAt', direction: 'desc' },
  pagination = { first: 1000 },
}: UseContentListQueryProps) => {
  const { data, refetch, error } = useQuery(queryContent, {
    variables: {
      ...pagination,
      query,
      orderBy,
    },
  });
  // biome-ignore lint/suspicious/noExplicitAny: <explanation>
  const contentList = data?.queryContent?.edges.map((e: any) => e.node);

  const contents = contentList ? (contentList as Content[]) : [];

  return { contents, refetch, error };
};

export const useSegmentListQuery = (
  environmentId: string,
  bizType: string[] = ['COMPANY', 'USER'],
) => {
  const { data, refetch, loading, error } = useQuery(listSegment, {
    variables: { environmentId },
  });
  const segments =
    data?.listSegment?.length > 0
      ? data.listSegment.filter((item: Segment) => bizType.includes(item.bizType))
      : [];

  return { segmentList: segments as Segment[], refetch, loading, error };
};

export const useQueryTeamMemberListQuery = (projectId: string) => {
  const { data, refetch, loading, error } = useQuery(getTeamMembers, {
    variables: { projectId },
  });

  // biome-ignore lint/suspicious/noExplicitAny: <explanation>
  const teamMembers: TeamMember[] =
    data?.getTeamMembers?.map((item: any) => ({
      userId: item.user.id,
      name: item.user.name,
      email: item.user.email,
      role: item.role,
      logo: item.user.logo,
      isInvite: false,
      createdAt: item.createdAt,
    })) ?? [];

  return { teamMembers, refetch, loading, error };
};

export const useQueryInviteListQuery = (projectId: string) => {
  const { data, refetch, loading, error } = useQuery(getInvites, {
    variables: { projectId },
  });

  // biome-ignore lint/suspicious/noExplicitAny: <explanation>
  const invites: TeamMember[] =
    data?.getInvites?.map((item: any) => ({
      inviteId: item.id,
      name: item.name,
      email: item.email,
      role: item.role,
      isInvite: true,
      createdAt: item.createdAt,
    })) ?? [];

  return { invites, refetch, loading, error };
};

export const useInviteTeamMemberMutation = () => {
  const [inviteTeamMember, { loading, error }] = useMutation(inviteTeamMemberMutation);
  const invoke = async (
    projectId: string,
    name: string,
    email: string,
    role: string,
  ): Promise<boolean> => {
    const response = await inviteTeamMember({
      variables: { projectId, name, email, role },
    });
    return !!response.data?.inviteTeamMember;
  };

  return { invoke, loading, error };
};

export const useCancelInviteMutation = () => {
  const [mutation, { loading, error }] = useMutation(cancelInvite);
  const invoke = async (projectId: string, inviteId: string): Promise<boolean> => {
    const response = await mutation({ variables: { projectId, inviteId } });
    return !!response.data?.cancelInvite;
  };

  return { invoke, loading, error };
};

export const useRemoveTeamMemberMutation = () => {
  const [mutation, { loading, error }] = useMutation(removeTeamMember);
  const invoke = async (projectId: string, userId: string): Promise<boolean> => {
    const response = await mutation({ variables: { projectId, userId } });
    return !!response.data?.removeTeamMember;
  };

  return { invoke, loading, error };
};

export const useChangeTeamMemberRoleMutation = () => {
  const [mutation, { loading, error }] = useMutation(changeTeamMemberRoleMutation);
  const invoke = async (projectId: string, userId: string, role: string): Promise<boolean> => {
    const response = await mutation({ variables: { projectId, userId, role } });
    return !!response.data?.changeTeamMemberRole;
  };

  return { invoke, loading, error };
};

export const useGetInviteQuery = (inviteId: string) => {
  const { data, loading, error } = useQuery(getInvite, {
    variables: { inviteId },
  });
  return { data: data?.getInvite, loading, error };
};

export const useGetAuthConfigQuery = () => {
  const { data, loading, error } = useQuery(getAuthConfig);
  return { data: data?.getAuthConfig, loading, error };
};

export type LoginMutationVariables = {
  email: string;
  password: string;
  inviteCode?: string;
};

export const useLoginMutation = () => {
  const [mutation, { loading, error }] = useMutation(login);
  const invoke = async (variables: LoginMutationVariables) => {
    const response = await mutation({ variables });
    return response.data?.login;
  };
  return { invoke, loading, error };
};

export type SignupMutationVariables = {
  code: string;
  password: string;
  userName: string;
  companyName?: string;
  isInvite: boolean;
};

export const useSignupMutation = () => {
  const [mutation, { loading, error }] = useMutation(signUp);
  const invoke = async (variables: SignupMutationVariables) => {
    const response = await mutation({ variables });
    return response.data?.signup;
  };
  return { invoke, loading, error };
};

export const useActiveUserProjectMutation = () => {
  const [mutation, { loading, error }] = useMutation(activeUserProject);
  const invoke = async (userId: string, projectId: string): Promise<boolean> => {
    const response = await mutation({ variables: { userId, projectId } });
    return !!response.data?.activeUserProject;
  };
  return { invoke, loading, error };
};

export const useDeleteSessionMutation = () => {
  const [mutation, { loading, error }] = useMutation(deleteSession);
  const invoke = async (sessionId: string): Promise<boolean> => {
    const response = await mutation({ variables: { sessionId } });
    return !!response.data?.deleteSession;
  };
  return { invoke, loading, error };
};

export const useEndSessionMutation = () => {
  const [mutation, { loading, error }] = useMutation(endSession);
  const invoke = async (sessionId: string): Promise<boolean> => {
    const response = await mutation({ variables: { sessionId } });
    return !!response.data?.endSession;
  };
  return { invoke, loading, error };
};

export const useQuerySessionDetailQuery = (sessionId: string) => {
  const { data, loading, error, refetch } = useQuery(querySessionDetail, {
    variables: { sessionId },
  });

  const session = data?.querySessionDetail as BizSession;
  return { session, loading, error, refetch };
};

export const useQuerySessionsByExternalIdQuery = (
  query: SessionQuery,
  pagination: Pagination = { first: 10 },
  orderBy: { field: string; direction: 'asc' | 'desc' } = { field: 'createdAt', direction: 'desc' },
) => {
  const { data, loading, error, refetch } = useQuery(querySessionsByExternalId, {
    variables: {
      query,
      orderBy,
      ...pagination,
    },
  });

  const sessions =
    (data?.querySessionsByExternalId?.edges?.map((edge: any) => edge.node) as BizSession[]) || [];
  const pageInfo = data?.querySessionsByExternalId?.pageInfo;
  const totalCount = data?.querySessionsByExternalId?.totalCount || 0;

  return { sessions, pageInfo, totalCount, loading, error, refetch };
};

export const useQueryContentQuestionAnalyticsQuery = (
  environmentId: string,
  contentId: string,
  startDate: string,
  endDate: string,
  timezone: string,
) => {
  const { data, loading, error, refetch } = useQuery(queryContentQuestionAnalytics, {
    variables: { contentId, startDate, endDate, timezone, environmentId },
  });
  const questionAnalytics = data?.queryContentQuestionAnalytics as ContentQuestionAnalytics[];
  return { questionAnalytics, loading, error, refetch };
};

export const useUpdateContentMutation = () => {
  const [mutation, { loading, error }] = useMutation(updateContent);
  const invoke = async (
    contentId: string,
    content: Pick<Content, 'name' | 'config' | 'buildUrl'>,
  ) => {
    const response = await mutation({ variables: { contentId, content } });
    return response.data?.updateContent;
  };
  return { invoke, loading, error };
};

export const useUpdateContentVersionMutation = () => {
  const [mutation, { loading, error }] = useMutation(updateContentVersion);
  const invoke = async (
    versionId: string,
    content: { data?: any; config?: any; themeId?: string },
  ) => {
    const response = await mutation({ variables: { versionId, content } });
    return response.data?.updateContentVersion;
  };
  return { invoke, loading, error };
};

export type CreateAttributeMutationVariables = {
  projectId: string;
  description: string;
  dataType: BizAttributeTypes;
  bizType: AttributeBizTypes;
  displayName: string;
  codeName: string;
};

export const useCreateAttributeMutation = () => {
  const [mutation, { loading, error }] = useMutation(createAttribute);
  const invoke = async (data: CreateAttributeMutationVariables) => {
    const response = await mutation({ variables: { data } });
    return response.data?.createAttribute;
  };
  return { invoke, loading, error };
};

export const useListAttributesQuery = (projectId: string, bizType: AttributeBizTypes) => {
  const { data, loading, error, refetch } = useQuery(listAttributes, {
    variables: { projectId, bizType },
  });
  const attributes = data?.listAttributes as Attribute[];
  return { attributes, loading, error, refetch };
};

export const useCreateCheckoutSessionMutation = () => {
  const [mutation, { loading, error }] = useMutation(createCheckoutSession);
  const invoke = async (data: {
    projectId: string;
    planType: string;
    interval: string;
  }): Promise<string> => {
    const response = await mutation({ variables: { data } });
    return response.data?.createCheckoutSession;
  };
  return { invoke, loading, error };
};

export const useCreatePortalSessionMutation = () => {
  const [mutation, { loading, error }] = useMutation(createPortalSession);
  const invoke = async (projectId: string): Promise<string> => {
    const response = await mutation({ variables: { projectId } });
    return response.data?.createPortalSession;
  };
  return { invoke, loading, error };
};

export const useGetSubscriptionPlansQuery = () => {
  const { data, loading, error, refetch } = useQuery(getSubscriptionPlans);
  const plans = data?.getSubscriptionPlans ?? [];
  return { plans, loading, error, refetch };
};

export const useGetSubscriptionByProjectIdQuery = (projectId: string) => {
  const { data, loading, error, refetch } = useQuery(getSubscriptionByProjectId, {
    variables: { projectId },
  });
  const subscription = data?.getSubscriptionByProjectId as Subscription | null;
  return { subscription, loading, error, refetch };
};

export const useGetSubscriptionUsageQuery = (projectId: string) => {
  const { data, loading, error, refetch } = useQuery(getSubscriptionUsage, {
    variables: { projectId },
  });
  const usage = data?.getSubscriptionUsage;
  return { usage, loading, error, refetch };
};

export const useGlobalConfigQuery = () => {
  const { data, loading, error } = useQuery(globalConfig);
  return { data: data?.globalConfig as GlobalConfig | undefined, loading, error };
};

export interface AccessToken {
  id: string;
  name: string;
  accessToken: string;
  createdAt: string;
}

export const useListAccessTokensQuery = (environmentId: string | undefined) => {
  const { data, loading, error, refetch } = useQuery(ListAccessTokens, {
    variables: { environmentId },
    skip: !environmentId,
  });

  const accessTokens = data?.listAccessTokens as AccessToken[] | undefined;
  return { accessTokens, loading, error, refetch };
};

export const useDeleteAccessTokenMutation = () => {
  const [mutation, { loading, error }] = useMutation(DeleteAccessToken);
  const invoke = async (environmentId: string, accessTokenId: string): Promise<boolean> => {
    const response = await mutation({ variables: { environmentId, accessTokenId } });
    return !!response.data?.deleteAccessToken;
  };
  return { invoke, loading, error };
};

export const useGetAccessTokenQuery = (
  environmentId: string,
  accessTokenId: string,
  options?: QueryHookOptions,
) => {
  const { data, loading, error } = useQuery(GetAccessToken, {
    variables: { environmentId, accessTokenId },
    ...options,
  });
  return { data: data?.getAccessToken, loading, error };
};

export const useUpdateProjectNameMutation = () => {
  const [mutation, { loading, error }] = useMutation(updateProjectName);
  const invoke = async (projectId: string, name: string): Promise<boolean> => {
    const response = await mutation({ variables: { projectId, name } });
    return !!response.data?.updateProjectName;
  };
  return { invoke, loading, error };
};

export const useListIntegrationsQuery = (environmentId: string, options?: QueryHookOptions) => {
  const { data, loading, error, refetch } = useQuery(ListIntegrations, {
    variables: { environmentId },
    ...options,
  });
  return { data: data?.listIntegrations, loading, error, refetch };
};

export const useUpdateIntegrationMutation = () => {
  const [mutation, { loading, error }] = useMutation(UpdateIntegration);
  const invoke = async (environmentId: string, provider: string, input: UpdateIntegrationInput) => {
    const response = await mutation({ variables: { environmentId, provider, input } });
    return response.data?.updateIntegration;
  };
  return { invoke, loading, error };
};

// Builder related hooks
export const useGetContentLazyQuery = () => {
  const [query, { loading, error }] = useLazyQuery(getContent);
  const invoke = async (contentId: string) => {
    const response = await query({ variables: { contentId } });
    return response.data?.getContent;
  };
  return { invoke, loading, error };
};

export const useGetSalesforceAuthUrlQuery = (
  environmentId: string,
  provider: string,
  options?: QueryHookOptions,
) => {
  const { data, loading, error } = useQuery(GetSalesforceAuthUrl, {
    variables: { environmentId, provider },
    ...options,
  });
  return { data: data?.getSalesforceAuthUrl, loading, error };
};

export const useGetIntegrationQuery = (
  environmentId: string,
  provider: string,
  options?: QueryHookOptions,
) => {
  const { data, loading, error, refetch } = useQuery(GetIntegration, {
    variables: { environmentId, provider },
    ...options,
  });
  return { data: data?.getIntegration as IntegrationModel, loading, error, refetch };
};

export const useDisconnectIntegrationMutation = () => {
  const [mutation, { loading, error }] = useMutation(DisconnectIntegration);
  const invoke = async (environmentId: string, provider: string) => {
    const response = await mutation({ variables: { environmentId, provider } });
    return response.data?.disconnectIntegration;
  };
  return { invoke, loading, error };
};

export const useGetContentVersionLazyQuery = () => {
  const [query, { loading, error }] = useLazyQuery(getContentVersion);
  const invoke = async (versionId: string) => {
    const response = await query({ variables: { versionId } });
    return response.data?.getContentVersion;
  };
  return { invoke, loading, error };
};

export const useGetIntegrationObjectMappingsQuery = (
  integrationId: string,
  options?: QueryHookOptions,
) => {
  const { data, loading, error, refetch } = useQuery(GetIntegrationObjectMappings, {
    variables: { integrationId },
    ...options,
  });
  return { data: data?.getIntegrationObjectMappings, loading, error, refetch };
};

export const useGetIntegrationObjectMappingQuery = (id: string, options?: QueryHookOptions) => {
  const { data, loading, error, refetch } = useQuery(GetIntegrationObjectMapping, {
    variables: { id },
    ...options,
  });
  return { data: data?.getIntegrationObjectMapping, loading, error, refetch };
};

export const useUpsertIntegrationObjectMappingMutation = () => {
  const [mutation, { loading, error }] = useMutation(UpsertIntegrationObjectMapping);
  const invoke = async (
    integrationId: string,
    input: {
      sourceObjectType: string;
      destinationObjectType: string;
      settings?: any;
      enabled?: boolean;
    },
  ) => {
    const response = await mutation({ variables: { integrationId, input } });
    return response.data?.upsertIntegrationObjectMapping;
  };
  return { invoke, loading, error };
};

export const useAddContentStepsMutation = () => {
  const [mutation, { loading, error }] = useMutation(addContentSteps);
  const invoke = async (variables: {
    contentId: string;
    versionId: string;
    themeId: string;
    steps: any[];
  }) => {
    const response = await mutation({ variables });
    return response.data?.addContentSteps;
  };
  return { invoke, loading, error };
};

export const useUpdateIntegrationObjectMappingMutation = () => {
  const [mutation, { loading, error }] = useMutation(UpdateIntegrationObjectMapping);
  const invoke = async (
    id: string,
    input: {
      settings?: any;
      enabled?: boolean;
    },
  ) => {
    const response = await mutation({ variables: { id, input } });
    return response.data?.updateIntegrationObjectMapping;
  };
  return { invoke, loading, error };
};

export const useAddContentStepMutation = () => {
  const [mutation, { loading, error }] = useMutation(addContentStep);
  const invoke = async (data: { [key: string]: any; versionId: string }) => {
    const response = await mutation({ variables: { data } });
    return response.data?.addContentStep;
  };
  return { invoke, loading, error };
};

export const useDeleteIntegrationObjectMappingMutation = () => {
  const [mutation, { loading, error }] = useMutation(DeleteIntegrationObjectMapping);
  const invoke = async (id: string): Promise<boolean> => {
    const response = await mutation({ variables: { id } });
    return !!response.data?.deleteIntegrationObjectMapping;
  };
  return { invoke, loading, error };
};

export const useUpdateContentStepMutation = () => {
  const [mutation, { loading, error }] = useMutation(updateContentStep);
  const invoke = async (stepId: string, data: { [key: string]: any }) => {
    const response = await mutation({ variables: { stepId, data } });
    return response.data?.updateContentStep;
  };
  return { invoke, loading, error };
};

export const useGetSalesforceObjectFieldsQuery = (
  integrationId: string,
  options?: QueryHookOptions,
) => {
  const { data, loading, error, refetch } = useQuery(GetSalesforceObjectFields, {
    variables: { integrationId },
    ...options,
  });
  return {
    data: data?.getSalesforceObjectFields as SalesforceObjectFields | undefined,
    loading,
    error,
    refetch,
  };
};

export const useGetUserInfoQuery = (uid?: string, options?: QueryHookOptions) => {
  const { data, refetch, loading, error } = useQuery(getUserInfo, {
    skip: !uid,
    ...options,
  });
  return { data: data?.me, refetch, loading, error };
};

export const useLogoutMutation = () => {
  const [mutation, { loading, error }] = useMutation(logout);
  const invoke = async () => {
    const response = await mutation();
    return response.data?.logout;
  };
  return { invoke, loading, error };
};

export const useCreateContentVersionMutation = () => {
  const [mutation, { loading, error }] = useMutation(createContentVersion);
  const invoke = async (data: { versionId: string }) => {
    const response = await mutation({ variables: { data } });
    return response.data?.createContentVersion;
  };
  return { invoke, loading, error };
};

export const useResetUserPasswordByCodeMutation = () => {
  const [mutation, { loading, error }] = useMutation(resetUserPasswordByCode);
  const invoke = async (code: string, password: string) => {
    const response = await mutation({ variables: { code, password } });
    return response.data?.resetUserPasswordByCode;
  };
  return { invoke, loading, error };
};<|MERGE_RESOLUTION|>--- conflicted
+++ resolved
@@ -67,13 +67,10 @@
   Attribute,
   Subscription,
   GlobalConfig,
-<<<<<<< HEAD
   UpdateIntegrationInput,
   IntegrationModel,
   SalesforceObjectFields,
-=======
   SessionQuery,
->>>>>>> a136d4cb
 } from '@usertour-ui/types';
 
 type UseContentListQueryProps = {
