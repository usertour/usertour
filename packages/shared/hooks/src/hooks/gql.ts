import { QueryHookOptions, useMutation, useQuery, useLazyQuery } from '@apollo/client';
import {
  activeUserProject,
  cancelInvite,
  changeTeamMemberRole as changeTeamMemberRoleMutation,
  createAttribute,
  deleteSession,
  endSession,
  getAuthConfig,
  getInvite,
  getInvites,
  getTeamMembers,
  inviteTeamMember as inviteTeamMemberMutation,
  listAttributes,
  listSegment,
  login,
  queryContentQuestionAnalytics,
  queryContent,
  querySessionDetail,
  removeTeamMember,
  signUp,
  updateContent,
  updateContentVersion,
  createCheckoutSession,
  createPortalSession,
  getSubscriptionPlans,
  getSubscriptionByProjectId,
  getSubscriptionUsage,
  globalConfig,
  ListAccessTokens,
  DeleteAccessToken,
  GetAccessToken,
  updateProjectName,
<<<<<<< HEAD
  ListIntegrations,
  UpdateIntegration,
  GetSalesforceAuthUrl,
  GetIntegration,
  DisconnectIntegration,
  GetIntegrationObjectMappings,
  GetIntegrationObjectMapping,
  UpsertIntegrationObjectMapping,
  UpdateIntegrationObjectMapping,
  DeleteIntegrationObjectMapping,
  GetSalesforceObjectFields,
=======
  getContent,
  getContentVersion,
  addContentSteps,
  addContentStep,
  updateContentStep,
  getUserInfo,
  logout,
  createContentVersion,
  resetUserPasswordByCode,
>>>>>>> 63936538
} from '@usertour-ui/gql';

import type {
  Content,
  ContentDataType,
  Pagination,
  Segment,
  TeamMember,
  BizSession,
  ContentQuestionAnalytics,
  BizAttributeTypes,
  AttributeBizTypes,
  Attribute,
  Subscription,
  GlobalConfig,
  UpdateIntegrationInput,
  IntegrationModel,
  SalesforceObjectFields,
} from '@usertour-ui/types';

type UseContentListQueryProps = {
  query: {
    environmentId: string;
    type?: ContentDataType;
  };
  pagination?: Pagination;
  orderBy?: {
    field: string;
    direction: 'asc' | 'desc';
  };
};

export const useContentListQuery = ({
  query,
  orderBy = { field: 'createdAt', direction: 'desc' },
  pagination = { first: 1000 },
}: UseContentListQueryProps) => {
  const { data, refetch, error } = useQuery(queryContent, {
    variables: {
      ...pagination,
      query,
      orderBy,
    },
  });
  // biome-ignore lint/suspicious/noExplicitAny: <explanation>
  const contentList = data?.queryContent?.edges.map((e: any) => e.node);

  const contents = contentList ? (contentList as Content[]) : [];

  return { contents, refetch, error };
};

export const useSegmentListQuery = (
  environmentId: string,
  bizType: string[] = ['COMPANY', 'USER'],
) => {
  const { data, refetch, loading, error } = useQuery(listSegment, {
    variables: { environmentId },
  });
  const segments =
    data?.listSegment?.length > 0
      ? data.listSegment.filter((item: Segment) => bizType.includes(item.bizType))
      : [];

  return { segmentList: segments as Segment[], refetch, loading, error };
};

export const useQueryTeamMemberListQuery = (projectId: string) => {
  const { data, refetch, loading, error } = useQuery(getTeamMembers, {
    variables: { projectId },
  });

  // biome-ignore lint/suspicious/noExplicitAny: <explanation>
  const teamMembers: TeamMember[] =
    data?.getTeamMembers?.map((item: any) => ({
      userId: item.user.id,
      name: item.user.name,
      email: item.user.email,
      role: item.role,
      logo: item.user.logo,
      isInvite: false,
      createdAt: item.createdAt,
    })) ?? [];

  return { teamMembers, refetch, loading, error };
};

export const useQueryInviteListQuery = (projectId: string) => {
  const { data, refetch, loading, error } = useQuery(getInvites, {
    variables: { projectId },
  });

  // biome-ignore lint/suspicious/noExplicitAny: <explanation>
  const invites: TeamMember[] =
    data?.getInvites?.map((item: any) => ({
      inviteId: item.id,
      name: item.name,
      email: item.email,
      role: item.role,
      isInvite: true,
      createdAt: item.createdAt,
    })) ?? [];

  return { invites, refetch, loading, error };
};

export const useInviteTeamMemberMutation = () => {
  const [inviteTeamMember, { loading, error }] = useMutation(inviteTeamMemberMutation);
  const invoke = async (
    projectId: string,
    name: string,
    email: string,
    role: string,
  ): Promise<boolean> => {
    const response = await inviteTeamMember({
      variables: { projectId, name, email, role },
    });
    return !!response.data?.inviteTeamMember;
  };

  return { invoke, loading, error };
};

export const useCancelInviteMutation = () => {
  const [mutation, { loading, error }] = useMutation(cancelInvite);
  const invoke = async (projectId: string, inviteId: string): Promise<boolean> => {
    const response = await mutation({ variables: { projectId, inviteId } });
    return !!response.data?.cancelInvite;
  };

  return { invoke, loading, error };
};

export const useRemoveTeamMemberMutation = () => {
  const [mutation, { loading, error }] = useMutation(removeTeamMember);
  const invoke = async (projectId: string, userId: string): Promise<boolean> => {
    const response = await mutation({ variables: { projectId, userId } });
    return !!response.data?.removeTeamMember;
  };

  return { invoke, loading, error };
};

export const useChangeTeamMemberRoleMutation = () => {
  const [mutation, { loading, error }] = useMutation(changeTeamMemberRoleMutation);
  const invoke = async (projectId: string, userId: string, role: string): Promise<boolean> => {
    const response = await mutation({ variables: { projectId, userId, role } });
    return !!response.data?.changeTeamMemberRole;
  };

  return { invoke, loading, error };
};

export const useGetInviteQuery = (inviteId: string) => {
  const { data, loading, error } = useQuery(getInvite, {
    variables: { inviteId },
  });
  return { data: data?.getInvite, loading, error };
};

export const useGetAuthConfigQuery = () => {
  const { data, loading, error } = useQuery(getAuthConfig);
  return { data: data?.getAuthConfig, loading, error };
};

export type LoginMutationVariables = {
  email: string;
  password: string;
  inviteCode?: string;
};

export const useLoginMutation = () => {
  const [mutation, { loading, error }] = useMutation(login);
  const invoke = async (variables: LoginMutationVariables) => {
    const response = await mutation({ variables });
    return response.data?.login;
  };
  return { invoke, loading, error };
};

export type SignupMutationVariables = {
  code: string;
  password: string;
  userName: string;
  companyName?: string;
  isInvite: boolean;
};

export const useSignupMutation = () => {
  const [mutation, { loading, error }] = useMutation(signUp);
  const invoke = async (variables: SignupMutationVariables) => {
    const response = await mutation({ variables });
    return response.data?.signup;
  };
  return { invoke, loading, error };
};

export const useActiveUserProjectMutation = () => {
  const [mutation, { loading, error }] = useMutation(activeUserProject);
  const invoke = async (userId: string, projectId: string): Promise<boolean> => {
    const response = await mutation({ variables: { userId, projectId } });
    return !!response.data?.activeUserProject;
  };
  return { invoke, loading, error };
};

export const useDeleteSessionMutation = () => {
  const [mutation, { loading, error }] = useMutation(deleteSession);
  const invoke = async (sessionId: string): Promise<boolean> => {
    const response = await mutation({ variables: { sessionId } });
    return !!response.data?.deleteSession;
  };
  return { invoke, loading, error };
};

export const useEndSessionMutation = () => {
  const [mutation, { loading, error }] = useMutation(endSession);
  const invoke = async (sessionId: string): Promise<boolean> => {
    const response = await mutation({ variables: { sessionId } });
    return !!response.data?.endSession;
  };
  return { invoke, loading, error };
};

export const useQuerySessionDetailQuery = (sessionId: string) => {
  const { data, loading, error, refetch } = useQuery(querySessionDetail, {
    variables: { sessionId },
  });

  const session = data?.querySessionDetail as BizSession;
  return { session, loading, error, refetch };
};

export const useQueryContentQuestionAnalyticsQuery = (
  environmentId: string,
  contentId: string,
  startDate: string,
  endDate: string,
  timezone: string,
) => {
  const { data, loading, error, refetch } = useQuery(queryContentQuestionAnalytics, {
    variables: { contentId, startDate, endDate, timezone, environmentId },
  });
  const questionAnalytics = data?.queryContentQuestionAnalytics as ContentQuestionAnalytics[];
  return { questionAnalytics, loading, error, refetch };
};

export const useUpdateContentMutation = () => {
  const [mutation, { loading, error }] = useMutation(updateContent);
  const invoke = async (
    contentId: string,
    content: Pick<Content, 'name' | 'config' | 'buildUrl'>,
  ) => {
    const response = await mutation({ variables: { contentId, content } });
    return response.data?.updateContent;
  };
  return { invoke, loading, error };
};

export const useUpdateContentVersionMutation = () => {
  const [mutation, { loading, error }] = useMutation(updateContentVersion);
  const invoke = async (
    versionId: string,
    content: { data?: any; config?: any; themeId?: string },
  ) => {
    const response = await mutation({ variables: { versionId, content } });
    return response.data?.updateContentVersion;
  };
  return { invoke, loading, error };
};

export type CreateAttributeMutationVariables = {
  projectId: string;
  description: string;
  dataType: BizAttributeTypes;
  bizType: AttributeBizTypes;
  displayName: string;
  codeName: string;
};

export const useCreateAttributeMutation = () => {
  const [mutation, { loading, error }] = useMutation(createAttribute);
  const invoke = async (data: CreateAttributeMutationVariables) => {
    const response = await mutation({ variables: { data } });
    return response.data?.createAttribute;
  };
  return { invoke, loading, error };
};

export const useListAttributesQuery = (projectId: string, bizType: AttributeBizTypes) => {
  const { data, loading, error, refetch } = useQuery(listAttributes, {
    variables: { projectId, bizType },
  });
  const attributes = data?.listAttributes as Attribute[];
  return { attributes, loading, error, refetch };
};

export const useCreateCheckoutSessionMutation = () => {
  const [mutation, { loading, error }] = useMutation(createCheckoutSession);
  const invoke = async (data: {
    projectId: string;
    planType: string;
    interval: string;
  }): Promise<string> => {
    const response = await mutation({ variables: { data } });
    return response.data?.createCheckoutSession;
  };
  return { invoke, loading, error };
};

export const useCreatePortalSessionMutation = () => {
  const [mutation, { loading, error }] = useMutation(createPortalSession);
  const invoke = async (projectId: string): Promise<string> => {
    const response = await mutation({ variables: { projectId } });
    return response.data?.createPortalSession;
  };
  return { invoke, loading, error };
};

export const useGetSubscriptionPlansQuery = () => {
  const { data, loading, error, refetch } = useQuery(getSubscriptionPlans);
  const plans = data?.getSubscriptionPlans ?? [];
  return { plans, loading, error, refetch };
};

export const useGetSubscriptionByProjectIdQuery = (projectId: string) => {
  const { data, loading, error, refetch } = useQuery(getSubscriptionByProjectId, {
    variables: { projectId },
  });
  const subscription = data?.getSubscriptionByProjectId as Subscription | null;
  return { subscription, loading, error, refetch };
};

export const useGetSubscriptionUsageQuery = (projectId: string) => {
  const { data, loading, error, refetch } = useQuery(getSubscriptionUsage, {
    variables: { projectId },
  });
  const usage = data?.getSubscriptionUsage;
  return { usage, loading, error, refetch };
};

export const useGlobalConfigQuery = () => {
  const { data, loading, error } = useQuery(globalConfig);
  return { data: data?.globalConfig as GlobalConfig | undefined, loading, error };
};

export interface AccessToken {
  id: string;
  name: string;
  accessToken: string;
  createdAt: string;
}

export const useListAccessTokensQuery = (environmentId: string | undefined) => {
  const { data, loading, error, refetch } = useQuery(ListAccessTokens, {
    variables: { environmentId },
    skip: !environmentId,
  });

  const accessTokens = data?.listAccessTokens as AccessToken[] | undefined;
  return { accessTokens, loading, error, refetch };
};

export const useDeleteAccessTokenMutation = () => {
  const [mutation, { loading, error }] = useMutation(DeleteAccessToken);
  const invoke = async (environmentId: string, accessTokenId: string): Promise<boolean> => {
    const response = await mutation({ variables: { environmentId, accessTokenId } });
    return !!response.data?.deleteAccessToken;
  };
  return { invoke, loading, error };
};

export const useGetAccessTokenQuery = (
  environmentId: string,
  accessTokenId: string,
  options?: QueryHookOptions,
) => {
  const { data, loading, error } = useQuery(GetAccessToken, {
    variables: { environmentId, accessTokenId },
    ...options,
  });
  return { data: data?.getAccessToken, loading, error };
};

export const useUpdateProjectNameMutation = () => {
  const [mutation, { loading, error }] = useMutation(updateProjectName);
  const invoke = async (projectId: string, name: string): Promise<boolean> => {
    const response = await mutation({ variables: { projectId, name } });
    return !!response.data?.updateProjectName;
  };
  return { invoke, loading, error };
};

<<<<<<< HEAD
export const useListIntegrationsQuery = (environmentId: string, options?: QueryHookOptions) => {
  const { data, loading, error, refetch } = useQuery(ListIntegrations, {
    variables: { environmentId },
    ...options,
  });
  return { data: data?.listIntegrations, loading, error, refetch };
};

export const useUpdateIntegrationMutation = () => {
  const [mutation, { loading, error }] = useMutation(UpdateIntegration);
  const invoke = async (environmentId: string, provider: string, input: UpdateIntegrationInput) => {
    const response = await mutation({ variables: { environmentId, provider, input } });
    return response.data?.updateIntegration;
=======
// Builder related hooks
export const useGetContentLazyQuery = () => {
  const [query, { loading, error }] = useLazyQuery(getContent);
  const invoke = async (contentId: string) => {
    const response = await query({ variables: { contentId } });
    return response.data?.getContent;
>>>>>>> 63936538
  };
  return { invoke, loading, error };
};

<<<<<<< HEAD
export const useGetSalesforceAuthUrlQuery = (
  environmentId: string,
  provider: string,
  options?: QueryHookOptions,
) => {
  const { data, loading, error } = useQuery(GetSalesforceAuthUrl, {
    variables: { environmentId, provider },
    ...options,
  });
  return { data: data?.getSalesforceAuthUrl, loading, error };
};

export const useGetIntegrationQuery = (
  environmentId: string,
  provider: string,
  options?: QueryHookOptions,
) => {
  const { data, loading, error, refetch } = useQuery(GetIntegration, {
    variables: { environmentId, provider },
    ...options,
  });
  return { data: data?.getIntegration as IntegrationModel, loading, error, refetch };
};

export const useDisconnectIntegrationMutation = () => {
  const [mutation, { loading, error }] = useMutation(DisconnectIntegration);
  const invoke = async (environmentId: string, provider: string) => {
    const response = await mutation({ variables: { environmentId, provider } });
    return response.data?.disconnectIntegration;
=======
export const useGetContentVersionLazyQuery = () => {
  const [query, { loading, error }] = useLazyQuery(getContentVersion);
  const invoke = async (versionId: string) => {
    const response = await query({ variables: { versionId } });
    return response.data?.getContentVersion;
  };
  return { invoke, loading, error };
};

export const useAddContentStepsMutation = () => {
  const [mutation, { loading, error }] = useMutation(addContentSteps);
  const invoke = async (variables: {
    contentId: string;
    versionId: string;
    themeId: string;
    steps: any[];
  }) => {
    const response = await mutation({ variables });
    return response.data?.addContentSteps;
  };
  return { invoke, loading, error };
};

export const useAddContentStepMutation = () => {
  const [mutation, { loading, error }] = useMutation(addContentStep);
  const invoke = async (data: { [key: string]: any; versionId: string }) => {
    const response = await mutation({ variables: { data } });
    return response.data?.addContentStep;
>>>>>>> 63936538
  };
  return { invoke, loading, error };
};

<<<<<<< HEAD
export const useGetIntegrationObjectMappingsQuery = (
  integrationId: string,
  options?: QueryHookOptions,
) => {
  const { data, loading, error, refetch } = useQuery(GetIntegrationObjectMappings, {
    variables: { integrationId },
    ...options,
  });
  return { data: data?.getIntegrationObjectMappings, loading, error, refetch };
};

export const useGetIntegrationObjectMappingQuery = (id: string, options?: QueryHookOptions) => {
  const { data, loading, error, refetch } = useQuery(GetIntegrationObjectMapping, {
    variables: { id },
    ...options,
  });
  return { data: data?.getIntegrationObjectMapping, loading, error, refetch };
};

export const useUpsertIntegrationObjectMappingMutation = () => {
  const [mutation, { loading, error }] = useMutation(UpsertIntegrationObjectMapping);
  const invoke = async (
    integrationId: string,
    input: {
      sourceObjectType: string;
      destinationObjectType: string;
      settings?: any;
      enabled?: boolean;
    },
  ) => {
    const response = await mutation({ variables: { integrationId, input } });
    return response.data?.upsertIntegrationObjectMapping;
=======
export const useUpdateContentStepMutation = () => {
  const [mutation, { loading, error }] = useMutation(updateContentStep);
  const invoke = async (stepId: string, data: { [key: string]: any }) => {
    const response = await mutation({ variables: { stepId, data } });
    return response.data?.updateContentStep;
  };
  return { invoke, loading, error };
};

export const useGetUserInfoQuery = (uid?: string, options?: QueryHookOptions) => {
  const { data, refetch, loading, error } = useQuery(getUserInfo, {
    skip: !uid,
    ...options,
  });
  return { data: data?.me, refetch, loading, error };
};

export const useLogoutMutation = () => {
  const [mutation, { loading, error }] = useMutation(logout);
  const invoke = async () => {
    const response = await mutation();
    return response.data?.logout;
>>>>>>> 63936538
  };
  return { invoke, loading, error };
};

<<<<<<< HEAD
export const useUpdateIntegrationObjectMappingMutation = () => {
  const [mutation, { loading, error }] = useMutation(UpdateIntegrationObjectMapping);
  const invoke = async (
    id: string,
    input: {
      settings?: any;
      enabled?: boolean;
    },
  ) => {
    const response = await mutation({ variables: { id, input } });
    return response.data?.updateIntegrationObjectMapping;
=======
export const useCreateContentVersionMutation = () => {
  const [mutation, { loading, error }] = useMutation(createContentVersion);
  const invoke = async (data: { versionId: string }) => {
    const response = await mutation({ variables: { data } });
    return response.data?.createContentVersion;
>>>>>>> 63936538
  };
  return { invoke, loading, error };
};

<<<<<<< HEAD
export const useDeleteIntegrationObjectMappingMutation = () => {
  const [mutation, { loading, error }] = useMutation(DeleteIntegrationObjectMapping);
  const invoke = async (id: string): Promise<boolean> => {
    const response = await mutation({ variables: { id } });
    return !!response.data?.deleteIntegrationObjectMapping;
  };
  return { invoke, loading, error };
};

export const useGetSalesforceObjectFieldsQuery = (
  integrationId: string,
  options?: QueryHookOptions,
) => {
  const { data, loading, error, refetch } = useQuery(GetSalesforceObjectFields, {
    variables: { integrationId },
    ...options,
  });
  return {
    data: data?.getSalesforceObjectFields as SalesforceObjectFields | undefined,
    loading,
    error,
    refetch,
  };
=======
export const useResetUserPasswordByCodeMutation = () => {
  const [mutation, { loading, error }] = useMutation(resetUserPasswordByCode);
  const invoke = async (code: string, password: string) => {
    const response = await mutation({ variables: { code, password } });
    return response.data?.resetUserPasswordByCode;
  };
  return { invoke, loading, error };
>>>>>>> 63936538
};<|MERGE_RESOLUTION|>--- conflicted
+++ resolved
@@ -31,7 +31,6 @@
   DeleteAccessToken,
   GetAccessToken,
   updateProjectName,
-<<<<<<< HEAD
   ListIntegrations,
   UpdateIntegration,
   GetSalesforceAuthUrl,
@@ -43,7 +42,6 @@
   UpdateIntegrationObjectMapping,
   DeleteIntegrationObjectMapping,
   GetSalesforceObjectFields,
-=======
   getContent,
   getContentVersion,
   addContentSteps,
@@ -53,7 +51,6 @@
   logout,
   createContentVersion,
   resetUserPasswordByCode,
->>>>>>> 63936538
 } from '@usertour-ui/gql';
 
 import type {
@@ -447,7 +444,6 @@
   return { invoke, loading, error };
 };
 
-<<<<<<< HEAD
 export const useListIntegrationsQuery = (environmentId: string, options?: QueryHookOptions) => {
   const { data, loading, error, refetch } = useQuery(ListIntegrations, {
     variables: { environmentId },
@@ -461,19 +457,20 @@
   const invoke = async (environmentId: string, provider: string, input: UpdateIntegrationInput) => {
     const response = await mutation({ variables: { environmentId, provider, input } });
     return response.data?.updateIntegration;
-=======
+  };
+  return { invoke, loading, error };
+};
+
 // Builder related hooks
 export const useGetContentLazyQuery = () => {
   const [query, { loading, error }] = useLazyQuery(getContent);
   const invoke = async (contentId: string) => {
     const response = await query({ variables: { contentId } });
     return response.data?.getContent;
->>>>>>> 63936538
-  };
-  return { invoke, loading, error };
-};
-
-<<<<<<< HEAD
+  };
+  return { invoke, loading, error };
+};
+
 export const useGetSalesforceAuthUrlQuery = (
   environmentId: string,
   provider: string,
@@ -503,7 +500,10 @@
   const invoke = async (environmentId: string, provider: string) => {
     const response = await mutation({ variables: { environmentId, provider } });
     return response.data?.disconnectIntegration;
-=======
+  };
+  return { invoke, loading, error };
+};
+
 export const useGetContentVersionLazyQuery = () => {
   const [query, { loading, error }] = useLazyQuery(getContentVersion);
   const invoke = async (versionId: string) => {
@@ -513,31 +513,6 @@
   return { invoke, loading, error };
 };
 
-export const useAddContentStepsMutation = () => {
-  const [mutation, { loading, error }] = useMutation(addContentSteps);
-  const invoke = async (variables: {
-    contentId: string;
-    versionId: string;
-    themeId: string;
-    steps: any[];
-  }) => {
-    const response = await mutation({ variables });
-    return response.data?.addContentSteps;
-  };
-  return { invoke, loading, error };
-};
-
-export const useAddContentStepMutation = () => {
-  const [mutation, { loading, error }] = useMutation(addContentStep);
-  const invoke = async (data: { [key: string]: any; versionId: string }) => {
-    const response = await mutation({ variables: { data } });
-    return response.data?.addContentStep;
->>>>>>> 63936538
-  };
-  return { invoke, loading, error };
-};
-
-<<<<<<< HEAD
 export const useGetIntegrationObjectMappingsQuery = (
   integrationId: string,
   options?: QueryHookOptions,
@@ -570,35 +545,24 @@
   ) => {
     const response = await mutation({ variables: { integrationId, input } });
     return response.data?.upsertIntegrationObjectMapping;
-=======
-export const useUpdateContentStepMutation = () => {
-  const [mutation, { loading, error }] = useMutation(updateContentStep);
-  const invoke = async (stepId: string, data: { [key: string]: any }) => {
-    const response = await mutation({ variables: { stepId, data } });
-    return response.data?.updateContentStep;
-  };
-  return { invoke, loading, error };
-};
-
-export const useGetUserInfoQuery = (uid?: string, options?: QueryHookOptions) => {
-  const { data, refetch, loading, error } = useQuery(getUserInfo, {
-    skip: !uid,
-    ...options,
-  });
-  return { data: data?.me, refetch, loading, error };
-};
-
-export const useLogoutMutation = () => {
-  const [mutation, { loading, error }] = useMutation(logout);
-  const invoke = async () => {
-    const response = await mutation();
-    return response.data?.logout;
->>>>>>> 63936538
-  };
-  return { invoke, loading, error };
-};
-
-<<<<<<< HEAD
+  };
+  return { invoke, loading, error };
+};
+
+export const useAddContentStepsMutation = () => {
+  const [mutation, { loading, error }] = useMutation(addContentSteps);
+  const invoke = async (variables: {
+    contentId: string;
+    versionId: string;
+    themeId: string;
+    steps: any[];
+  }) => {
+    const response = await mutation({ variables });
+    return response.data?.addContentSteps;
+  };
+  return { invoke, loading, error };
+};
+
 export const useUpdateIntegrationObjectMappingMutation = () => {
   const [mutation, { loading, error }] = useMutation(UpdateIntegrationObjectMapping);
   const invoke = async (
@@ -610,23 +574,33 @@
   ) => {
     const response = await mutation({ variables: { id, input } });
     return response.data?.updateIntegrationObjectMapping;
-=======
-export const useCreateContentVersionMutation = () => {
-  const [mutation, { loading, error }] = useMutation(createContentVersion);
-  const invoke = async (data: { versionId: string }) => {
+  };
+  return { invoke, loading, error };
+};
+
+export const useAddContentStepMutation = () => {
+  const [mutation, { loading, error }] = useMutation(addContentStep);
+  const invoke = async (data: { [key: string]: any; versionId: string }) => {
     const response = await mutation({ variables: { data } });
-    return response.data?.createContentVersion;
->>>>>>> 63936538
-  };
-  return { invoke, loading, error };
-};
-
-<<<<<<< HEAD
+    return response.data?.addContentStep;
+  };
+  return { invoke, loading, error };
+};
+
 export const useDeleteIntegrationObjectMappingMutation = () => {
   const [mutation, { loading, error }] = useMutation(DeleteIntegrationObjectMapping);
   const invoke = async (id: string): Promise<boolean> => {
     const response = await mutation({ variables: { id } });
     return !!response.data?.deleteIntegrationObjectMapping;
+  };
+  return { invoke, loading, error };
+};
+
+export const useUpdateContentStepMutation = () => {
+  const [mutation, { loading, error }] = useMutation(updateContentStep);
+  const invoke = async (stepId: string, data: { [key: string]: any }) => {
+    const response = await mutation({ variables: { stepId, data } });
+    return response.data?.updateContentStep;
   };
   return { invoke, loading, error };
 };
@@ -645,7 +619,34 @@
     error,
     refetch,
   };
-=======
+};
+
+export const useGetUserInfoQuery = (uid?: string, options?: QueryHookOptions) => {
+  const { data, refetch, loading, error } = useQuery(getUserInfo, {
+    skip: !uid,
+    ...options,
+  });
+  return { data: data?.me, refetch, loading, error };
+};
+
+export const useLogoutMutation = () => {
+  const [mutation, { loading, error }] = useMutation(logout);
+  const invoke = async () => {
+    const response = await mutation();
+    return response.data?.logout;
+  };
+  return { invoke, loading, error };
+};
+
+export const useCreateContentVersionMutation = () => {
+  const [mutation, { loading, error }] = useMutation(createContentVersion);
+  const invoke = async (data: { versionId: string }) => {
+    const response = await mutation({ variables: { data } });
+    return response.data?.createContentVersion;
+  };
+  return { invoke, loading, error };
+};
+
 export const useResetUserPasswordByCodeMutation = () => {
   const [mutation, { loading, error }] = useMutation(resetUserPasswordByCode);
   const invoke = async (code: string, password: string) => {
@@ -653,5 +654,4 @@
     return response.data?.resetUserPasswordByCode;
   };
   return { invoke, loading, error };
->>>>>>> 63936538
 };