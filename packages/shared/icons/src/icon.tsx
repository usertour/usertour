import React, { forwardRef } from 'react';

interface SvgProps {
  width?: number;
  height?: number;
  className?: string;
}
export interface IconProps extends React.SVGAttributes<SVGElement> {
  children?: never;
  className?: string;
}

export const H1Icon = forwardRef<SVGSVGElement, SvgProps>(
  ({ width = 15, height = 15 }, forwardedRef) => {
    return (
      <svg
        xmlns="http://www.w3.org/2000/svg"
        viewBox="0 0 24 24"
        width={width}
        ref={forwardedRef}
        height={height}
      >
        <path d="M13 20H11V13H4V20H2V4H4V11H11V4H13V20ZM21.0005 8V20H19.0005L19 10.204L17 10.74V8.67L19.5005 8H21.0005Z" />
      </svg>
    );
  },
);

export const H2Icon = forwardRef<SVGSVGElement, SvgProps>(
  ({ width = 15, height = 15 }, forwardedRef) => {
    return (
      <svg
        xmlns="http://www.w3.org/2000/svg"
        viewBox="0 0 24 24"
        ref={forwardedRef}
        width={width}
        height={height}
      >
        <path d="M4 4V11H11V4H13V20H11V13H4V20H2V4H4ZM18.5 8C20.5711 8 22.25 9.67893 22.25 11.75C22.25 12.6074 21.9623 13.3976 21.4781 14.0292L21.3302 14.2102L18.0343 18H22V20H15L14.9993 18.444L19.8207 12.8981C20.0881 12.5908 20.25 12.1893 20.25 11.75C20.25 10.7835 19.4665 10 18.5 10C17.5818 10 16.8288 10.7071 16.7558 11.6065L16.75 11.75H14.75C14.75 9.67893 16.4289 8 18.5 8Z" />
      </svg>
    );
  },
);

export const ListOrderIcon = forwardRef<SVGSVGElement, SvgProps>(
  ({ width = 15, height = 15 }, forwardedRef) => {
    return (
      <svg
        xmlns="http://www.w3.org/2000/svg"
        viewBox="0 0 24 24"
        ref={forwardedRef}
        width={width}
        height={height}
      >
        <path d="M5.75024 3.5H4.71733L3.25 3.89317V5.44582L4.25002 5.17782L4.25018 8.5H3V10H7V8.5H5.75024V3.5ZM10 4H21V6H10V4ZM10 11H21V13H10V11ZM10 18H21V20H10V18ZM2.875 15.625C2.875 14.4514 3.82639 13.5 5 13.5C6.17361 13.5 7.125 14.4514 7.125 15.625C7.125 16.1106 6.96183 16.5587 6.68747 16.9167L6.68271 16.9229L5.31587 18.5H7V20H3.00012L2.99959 18.8786L5.4717 16.035C5.5673 15.9252 5.625 15.7821 5.625 15.625C5.625 15.2798 5.34518 15 5 15C4.67378 15 4.40573 15.2501 4.37747 15.5688L4.3651 15.875H2.875V15.625Z" />
      </svg>
    );
  },
);

export const ListUnOrderIcon = forwardRef(
  ({ width = 15, height = 15 }: SvgProps, forwardedRef: any) => {
    return (
      <svg
        xmlns="http://www.w3.org/2000/svg"
        viewBox="0 0 24 24"
        ref={forwardedRef}
        width={width}
        height={height}
      >
        <path d="M8 4H21V6H8V4ZM4.5 6.5C3.67157 6.5 3 5.82843 3 5C3 4.17157 3.67157 3.5 4.5 3.5C5.32843 3.5 6 4.17157 6 5C6 5.82843 5.32843 6.5 4.5 6.5ZM4.5 13.5C3.67157 13.5 3 12.8284 3 12C3 11.1716 3.67157 10.5 4.5 10.5C5.32843 10.5 6 11.1716 6 12C6 12.8284 5.32843 13.5 4.5 13.5ZM4.5 20.4C3.67157 20.4 3 19.7284 3 18.9C3 18.0716 3.67157 17.4 4.5 17.4C5.32843 17.4 6 18.0716 6 18.9C6 19.7284 5.32843 20.4 4.5 20.4ZM8 11H21V13H8V11ZM8 18H21V20H8V18Z" />
      </svg>
    );
  },
);

export const DeleteIcon = React.forwardRef<SVGSVGElement, IconProps>(
  ({ ...props }, forwardedRef) => {
    return (
      <svg
        width="15"
        height="15"
        viewBox="0 0 24 24"
        fill="none"
        xmlns="http://www.w3.org/2000/svg"
        {...props}
        ref={forwardedRef}
      >
        <path d="M7 6V3C7 2.44772 7.44772 2 8 2H16C16.5523 2 17 2.44772 17 3V6H22V8H20V21C20 21.5523 19.5523 22 19 22H5C4.44772 22 4 21.5523 4 21V8H2V6H7ZM13.4142 13.9997L15.182 12.232L13.7678 10.8178L12 12.5855L10.2322 10.8178L8.81802 12.232L10.5858 13.9997L8.81802 15.7675L10.2322 17.1817L12 15.4139L13.7678 17.1817L15.182 15.7675L13.4142 13.9997ZM9 4V6H15V4H9Z" />
      </svg>
    );
  },
);

export const InsertColumnRightIcon = React.forwardRef<SVGSVGElement, IconProps>(
  ({ ...props }, forwardedRef) => {
    return (
      <svg
        width="15"
        height="15"
        viewBox="0 0 24 24"
        fill="none"
        xmlns="http://www.w3.org/2000/svg"
        {...props}
        ref={forwardedRef}
      >
        <path d="M10 3C10.5523 3 11 3.44772 11 4V20C11 20.5523 10.5523 21 10 21H4C3.44772 21 3 20.5523 3 20V4C3 3.44772 3.44772 3 4 3H10ZM9 5H5V19H9V5ZM18 7C20.7614 7 23 9.23858 23 12C23 14.7614 20.7614 17 18 17C15.2386 17 13 14.7614 13 12C13 9.23858 15.2386 7 18 7ZM19 9H17V10.999L15 11V13L17 12.999V15H19V12.999L21 13V11L19 10.999V9Z" />
      </svg>
    );
  },
);

export const InsertColumnLeftIcon = React.forwardRef<SVGSVGElement, IconProps>(
  ({ ...props }, forwardedRef) => {
    return (
      <svg
        width="15"
        height="15"
        viewBox="0 0 24 24"
        fill="none"
        xmlns="http://www.w3.org/2000/svg"
        {...props}
        ref={forwardedRef}
      >
        <path d="M20 3C20.5523 3 21 3.44772 21 4V20C21 20.5523 20.5523 21 20 21H14C13.4477 21 13 20.5523 13 20V4C13 3.44772 13.4477 3 14 3H20ZM19 5H15V19H19V5ZM6 7C8.76142 7 11 9.23858 11 12C11 14.7614 8.76142 17 6 17C3.23858 17 1 14.7614 1 12C1 9.23858 3.23858 7 6 7ZM7 9H5V10.999L3 11V13L5 12.999V15H7V12.999L9 13V11L7 10.999V9Z" />
      </svg>
    );
  },
);

export const ColumnIcon = React.forwardRef<SVGSVGElement, IconProps>(
  ({ ...props }, forwardedRef) => {
    return (
      <svg
        width="15"
        height="15"
        viewBox="0 0 24 24"
        fill="none"
        xmlns="http://www.w3.org/2000/svg"
        {...props}
        ref={forwardedRef}
      >
        <path d="M11 5H5V19H11V5ZM13 5V19H19V5H13ZM4 3H20C20.5523 3 21 3.44772 21 4V20C21 20.5523 20.5523 21 20 21H4C3.44772 21 3 20.5523 3 20V4C3 3.44772 3.44772 3 4 3Z" />
      </svg>
    );
  },
);

export const QuestionIcon = React.forwardRef<SVGSVGElement, IconProps>(
  ({ ...props }, forwardedRef) => {
    return (
      <svg
        width="15"
        height="15"
        viewBox="0 0 24 24"
        fill="none"
        xmlns="http://www.w3.org/2000/svg"
        {...props}
        ref={forwardedRef}
      >
        <path d="M12 19C12.8284 19 13.5 19.6716 13.5 20.5C13.5 21.3284 12.8284 22 12 22C11.1716 22 10.5 21.3284 10.5 20.5C10.5 19.6716 11.1716 19 12 19ZM12 2C15.3137 2 18 4.68629 18 8C18 10.1646 17.2474 11.2907 15.3259 12.9231C13.3986 14.5604 13 15.2969 13 17H11C11 14.526 11.787 13.3052 14.031 11.3989C15.5479 10.1102 16 9.43374 16 8C16 5.79086 14.2091 4 12 4C9.79086 4 8 5.79086 8 8V9H6V8C6 4.68629 8.68629 2 12 2Z" />
      </svg>
    );
  },
);

export const SquareIcon = React.forwardRef<SVGSVGElement, IconProps>(
  ({ ...props }, forwardedRef) => {
    return (
      <svg
        width="15"
        height="15"
        viewBox="0 0 24 24"
        fill="none"
        xmlns="http://www.w3.org/2000/svg"
        {...props}
        ref={forwardedRef}
      >
        <path d="M4 3H20C20.5523 3 21 3.44772 21 4V20C21 20.5523 20.5523 21 20 21H4C3.44772 21 3 20.5523 3 20V4C3 3.44772 3.44772 3 4 3Z" />
      </svg>
    );
  },
);

export const ImageIcon = React.forwardRef<SVGSVGElement, IconProps>(
  ({ ...props }, forwardedRef) => {
    return (
      <svg
        width="15"
        height="15"
        viewBox="0 0 24 24"
        fill="none"
        xmlns="http://www.w3.org/2000/svg"
        {...props}
        ref={forwardedRef}
      >
        <path d="M5 11.1005L7 9.1005L12.5 14.6005L16 11.1005L19 14.1005V5H5V11.1005ZM4 3H20C20.5523 3 21 3.44772 21 4V20C21 20.5523 20.5523 21 20 21H4C3.44772 21 3 20.5523 3 20V4C3 3.44772 3.44772 3 4 3ZM15.5 10C14.6716 10 14 9.32843 14 8.5C14 7.67157 14.6716 7 15.5 7C16.3284 7 17 7.67157 17 8.5C17 9.32843 16.3284 10 15.5 10Z" />
      </svg>
    );
  },
);

export const ImageEditIcon = React.forwardRef<SVGSVGElement, IconProps>(
  ({ ...props }, forwardedRef) => {
    return (
      <svg
        width="15"
        height="15"
        viewBox="0 0 24 24"
        fill="none"
        xmlns="http://www.w3.org/2000/svg"
        {...props}
        ref={forwardedRef}
      >
        <path d="M20 3C20.5523 3 21 3.44772 21 4V5.757L19 7.757V5H5V13.1L9 9.1005L13.328 13.429L12.0012 14.7562L11.995 18.995L16.2414 19.0012L17.571 17.671L18.8995 19H19V16.242L21 14.242V20C21 20.5523 20.5523 21 20 21H4C3.44772 21 3 20.5523 3 20V4C3 3.44772 3.44772 3 4 3H20ZM21.7782 7.80761L23.1924 9.22183L15.4142 17L13.9979 16.9979L14 15.5858L21.7782 7.80761ZM15.5 7C16.3284 7 17 7.67157 17 8.5C17 9.32843 16.3284 10 15.5 10C14.6716 10 14 9.32843 14 8.5C14 7.67157 14.6716 7 15.5 7Z" />
      </svg>
    );
  },
);

export const VideoIcon = React.forwardRef<SVGSVGElement, IconProps>(
  ({ ...props }, forwardedRef) => {
    return (
      <svg
        width="15"
        height="15"
        viewBox="0 0 24 24"
        fill="none"
        xmlns="http://www.w3.org/2000/svg"
        {...props}
        ref={forwardedRef}
      >
        <path d="M2 3.9934C2 3.44476 2.45531 3 2.9918 3H21.0082C21.556 3 22 3.44495 22 3.9934V20.0066C22 20.5552 21.5447 21 21.0082 21H2.9918C2.44405 21 2 20.5551 2 20.0066V3.9934ZM10.6219 8.41459C10.5562 8.37078 10.479 8.34741 10.4 8.34741C10.1791 8.34741 10 8.52649 10 8.74741V15.2526C10 15.3316 10.0234 15.4088 10.0672 15.4745C10.1897 15.6583 10.4381 15.708 10.6219 15.5854L15.5008 12.3328C15.5447 12.3035 15.5824 12.2658 15.6117 12.2219C15.7343 12.0381 15.6846 11.7897 15.5008 11.6672L10.6219 8.41459Z" />
      </svg>
    );
  },
);

export const ArrowRightIcon = React.forwardRef<SVGSVGElement, IconProps>(
  ({ ...props }, forwardedRef) => {
    return (
      <svg
        width="15"
        height="15"
        viewBox="0 0 24 24"
        fill="currentColor"
        xmlns="http://www.w3.org/2000/svg"
        {...props}
        ref={forwardedRef}
      >
        <path d="M16.1716 10.9999L10.8076 5.63589L12.2218 4.22168L20 11.9999L12.2218 19.778L10.8076 18.3638L16.1716 12.9999H4V10.9999H16.1716Z" />
      </svg>
    );
  },
);

export const CloseCircleIcon = React.forwardRef<SVGSVGElement, IconProps>(
  ({ ...props }, forwardedRef) => {
    return (
      <svg
        width="15"
        height="15"
        viewBox="0 0 24 24"
        fill="currentColor"
        xmlns="http://www.w3.org/2000/svg"
        {...props}
        ref={forwardedRef}
      >
        <path d="M12 22C6.47715 22 2 17.5228 2 12C2 6.47715 6.47715 2 12 2C17.5228 2 22 6.47715 22 12C22 17.5228 17.5228 22 12 22ZM12 10.5858L9.17157 7.75736L7.75736 9.17157L10.5858 12L7.75736 14.8284L9.17157 16.2426L12 13.4142L14.8284 16.2426L16.2426 14.8284L13.4142 12L16.2426 9.17157L14.8284 7.75736L12 10.5858Z" />
      </svg>
    );
  },
);

export const Delete2Icon = React.forwardRef<SVGSVGElement, IconProps>(
  ({ ...props }, forwardedRef) => {
    return (
      <svg
        width="15"
        height="15"
        viewBox="0 0 24 24"
        fill="currentColor"
        xmlns="http://www.w3.org/2000/svg"
        {...props}
        ref={forwardedRef}
      >
        <path d="M17 6H22V8H20V21C20 21.5523 19.5523 22 19 22H5C4.44772 22 4 21.5523 4 21V8H2V6H7V3C7 2.44772 7.44772 2 8 2H16C16.5523 2 17 2.44772 17 3V6ZM18 8H6V20H18V8ZM9 11H11V17H9V11ZM13 11H15V17H13V11ZM9 4V6H15V4H9Z" />
      </svg>
    );
  },
);

export const MoreIcon = React.forwardRef<SVGSVGElement, IconProps>(({ ...props }, forwardedRef) => {
  return (
    <svg
      width="15"
      height="15"
      viewBox="0 0 24 24"
      fill="currentColor"
      xmlns="http://www.w3.org/2000/svg"
      {...props}
      ref={forwardedRef}
    >
      <path d="M5 10C3.9 10 3 10.9 3 12C3 13.1 3.9 14 5 14C6.1 14 7 13.1 7 12C7 10.9 6.1 10 5 10ZM19 10C17.9 10 17 10.9 17 12C17 13.1 17.9 14 19 14C20.1 14 21 13.1 21 12C21 10.9 20.1 10 19 10ZM12 10C10.9 10 10 10.9 10 12C10 13.1 10.9 14 12 14C13.1 14 14 13.1 14 12C14 10.9 13.1 10 12 10Z" />
    </svg>
  );
});

export const CloseIcon = React.forwardRef<SVGSVGElement, IconProps>(
  ({ ...props }, forwardedRef) => {
    return (
      <svg
        width="15"
        height="15"
        viewBox="0 0 24 24"
        fill="currentColor"
        xmlns="http://www.w3.org/2000/svg"
        {...props}
        ref={forwardedRef}
      >
        <path d="M12.0007 10.5865L16.9504 5.63672L18.3646 7.05093L13.4149 12.0007L18.3646 16.9504L16.9504 18.3646L12.0007 13.4149L7.05093 18.3646L5.63672 16.9504L10.5865 12.0007L5.63672 7.05093L7.05093 5.63672L12.0007 10.5865Z" />
      </svg>
    );
  },
);

export const EyeOpenIcon = React.forwardRef<SVGSVGElement, IconProps>(
  ({ ...props }, forwardedRef) => {
    return (
      <svg
        width="15"
        height="15"
        viewBox="0 0 24 24"
        fill="currentColor"
        xmlns="http://www.w3.org/2000/svg"
        {...props}
        ref={forwardedRef}
      >
        <path d="M12.0003 3C17.3924 3 21.8784 6.87976 22.8189 12C21.8784 17.1202 17.3924 21 12.0003 21C6.60812 21 2.12215 17.1202 1.18164 12C2.12215 6.87976 6.60812 3 12.0003 3ZM12.0003 19C16.2359 19 19.8603 16.052 20.7777 12C19.8603 7.94803 16.2359 5 12.0003 5C7.7646 5 4.14022 7.94803 3.22278 12C4.14022 16.052 7.7646 19 12.0003 19ZM12.0003 16.5C9.51498 16.5 7.50026 14.4853 7.50026 12C7.50026 9.51472 9.51498 7.5 12.0003 7.5C14.4855 7.5 16.5003 9.51472 16.5003 12C16.5003 14.4853 14.4855 16.5 12.0003 16.5ZM12.0003 14.5C13.381 14.5 14.5003 13.3807 14.5003 12C14.5003 10.6193 13.381 9.5 12.0003 9.5C10.6196 9.5 9.50026 10.6193 9.50026 12C9.50026 13.3807 10.6196 14.5 12.0003 14.5Z" />
      </svg>
    );
  },
);

export const SlideRightIcon = React.forwardRef<SVGSVGElement, IconProps>(
  ({ ...props }, forwardedRef) => {
    return (
      <svg
        width="15"
        height="15"
        viewBox="0 0 24 24"
        fill="currentColor"
        xmlns="http://www.w3.org/2000/svg"
        {...props}
        ref={forwardedRef}
      >
        <path d="M12.1714 10.9998L7.51451 6.34292L8.92872 4.92871L15.9998 11.9998L8.92872 19.0708L7.51451 17.6566L12.1713 12.9998L2.99953 12.9999L2.99951 10.9999L12.1714 10.9998ZM17.9996 18.9997L17.9996 4.99972H19.9996L19.9996 18.9997H17.9996Z" />
      </svg>
    );
  },
);

export const SlideLeftIcon = React.forwardRef<SVGSVGElement, IconProps>(
  ({ ...props }, forwardedRef) => {
    return (
      <svg
        width="15"
        height="15"
        viewBox="0 0 24 24"
        fill="currentColor"
        xmlns="http://www.w3.org/2000/svg"
        {...props}
        ref={forwardedRef}
      >
        <path d="M15.0713 4.92871L16.4856 6.34292L11.8287 10.9998L21.0006 10.9999L21.0005 12.9999L11.8287 12.9998L16.4856 17.6566L15.0714 19.0708L8.00028 11.9998L15.0713 4.92871ZM4.00049 18.9997L4.00049 4.99972H6.00049L6.00049 18.9997H4.00049Z" />
      </svg>
    );
  },
);

export const DoubleArrowLeftIcon = React.forwardRef<SVGSVGElement, IconProps>(
  ({ ...props }, forwardedRef) => {
    return (
      <svg
        width="15"
        height="15"
        viewBox="0 0 24 24"
        fill="currentColor"
        xmlns="http://www.w3.org/2000/svg"
        {...props}
        ref={forwardedRef}
      >
        <path d="M4.83594 12.0001L11.043 18.2072L12.4573 16.793L7.66436 12.0001L12.4573 7.20718L11.043 5.79297L4.83594 12.0001ZM10.4858 12.0001L16.6929 18.2072L18.1072 16.793L13.3143 12.0001L18.1072 7.20718L16.6929 5.79297L10.4858 12.0001Z" />
      </svg>
    );
  },
);

export const DoubleArrowRightIcon = React.forwardRef<SVGSVGElement, IconProps>(
  ({ ...props }, forwardedRef) => {
    return (
      <svg
        width="15"
        height="15"
        viewBox="0 0 24 24"
        fill="currentColor"
        xmlns="http://www.w3.org/2000/svg"
        {...props}
        ref={forwardedRef}
      >
        <path d="M19.1643 12.0001L12.9572 5.79297L11.543 7.20718L16.3359 12.0001L11.543 16.793L12.9572 18.2072L19.1643 12.0001ZM13.5144 12.0001L7.30728 5.79297L5.89307 7.20718L10.686 12.0001L5.89307 16.793L7.30728 18.2072L13.5144 12.0001Z" />
      </svg>
    );
  },
);

export const SavedIcon = React.forwardRef<SVGSVGElement, IconProps>(
  ({ ...props }, forwardedRef) => {
    return (
      <svg
        width="15"
        height="15"
        viewBox="0 0 24 24"
        fill="currentColor"
        xmlns="http://www.w3.org/2000/svg"
        {...props}
        ref={forwardedRef}
      >
        <path d="M18 19H19V6.82843L17.1716 5H16V9H7V5H5V19H6V12H18V19ZM4 3H18L20.7071 5.70711C20.8946 5.89464 21 6.149 21 6.41421V20C21 20.5523 20.5523 21 20 21H4C3.44772 21 3 20.5523 3 20V4C3 3.44772 3.44772 3 4 3ZM8 14V19H16V14H8Z" />
      </svg>
    );
  },
);

export const CheckedIcon = React.forwardRef<SVGSVGElement, IconProps>(
  ({ ...props }, forwardedRef) => {
    return (
      <svg
        width="15"
        height="15"
        viewBox="0 0 24 24"
        fill="currentColor"
        xmlns="http://www.w3.org/2000/svg"
        {...props}
        ref={forwardedRef}
      >
        <path d="M12 22C6.47715 22 2 17.5228 2 12C2 6.47715 6.47715 2 12 2C17.5228 2 22 6.47715 22 12C22 17.5228 17.5228 22 12 22ZM11.0026 16L18.0737 8.92893L16.6595 7.51472L11.0026 13.1716L8.17421 10.3431L6.75999 11.7574L11.0026 16Z" />
      </svg>
    );
  },
);

export const SpinnerIcon = React.forwardRef<SVGSVGElement, IconProps>(
  ({ ...props }, forwardedRef) => {
    return (
      <svg
        xmlns="http://www.w3.org/2000/svg"
        width="24"
        height="24"
        viewBox="0 0 24 24"
        fill="none"
        stroke="currentColor"
        strokeWidth="2"
        strokeLinecap="round"
        strokeLinejoin="round"
        {...props}
        ref={forwardedRef}
      >
        <path d="M21 12a9 9 0 1 1-6.219-8.56" />
      </svg>
    );
  },
);

export const DraggableIcon = React.forwardRef<SVGSVGElement, IconProps>(
  ({ ...props }, forwardedRef) => {
    return (
      <svg
        xmlns="http://www.w3.org/2000/svg"
        width="24"
        height="24"
        viewBox="0 0 24 24"
        fill="none"
        stroke="currentColor"
        strokeWidth="2"
        strokeLinecap="round"
        strokeLinejoin="round"
        {...props}
        ref={forwardedRef}
      >
        <path d="M8.5 7C9.32843 7 10 6.32843 10 5.5C10 4.67157 9.32843 4 8.5 4C7.67157 4 7 4.67157 7 5.5C7 6.32843 7.67157 7 8.5 7ZM8.5 13.5C9.32843 13.5 10 12.8284 10 12C10 11.1716 9.32843 10.5 8.5 10.5C7.67157 10.5 7 11.1716 7 12C7 12.8284 7.67157 13.5 8.5 13.5ZM10 18.5C10 19.3284 9.32843 20 8.5 20C7.67157 20 7 19.3284 7 18.5C7 17.6716 7.67157 17 8.5 17C9.32843 17 10 17.6716 10 18.5ZM15.5 7C16.3284 7 17 6.32843 17 5.5C17 4.67157 16.3284 4 15.5 4C14.6716 4 14 4.67157 14 5.5C14 6.32843 14.6716 7 15.5 7ZM17 12C17 12.8284 16.3284 13.5 15.5 13.5C14.6716 13.5 14 12.8284 14 12C14 11.1716 14.6716 10.5 15.5 10.5C16.3284 10.5 17 11.1716 17 12ZM15.5 20C16.3284 20 17 19.3284 17 18.5C17 17.6716 16.3284 17 15.5 17C14.6716 17 14 17.6716 14 18.5C14 19.3284 14.6716 20 15.5 20Z" />
      </svg>
    );
  },
);

export const RemoveColorIcon = React.forwardRef<SVGSVGElement, IconProps>(
  ({ ...props }, forwardedRef) => {
    return (
      <svg
        xmlns="http://www.w3.org/2000/svg"
        viewBox="0 0 24 24"
        width="24"
        height="24"
        fill="currentColor"
        {...props}
        ref={forwardedRef}
      >
        <path d="M5.43239 6.84342L1.39355 2.80458L2.80777 1.39036L22.6068 21.1894L21.1925 22.6036L18.1537 19.5647C14.6255 22.8743 9.08161 22.8063 5.6362 19.3609C2.19078 15.9155 2.12284 10.3716 5.43239 6.84342ZM8.2433 4.0259L12.0002 0.269043L18.3641 6.633C20.9499 9.21876 21.6333 12.9865 20.4144 16.197L8.2433 4.0259Z" />
      </svg>
    );
  },
);

export const CheckboxIcon = React.forwardRef<SVGSVGElement, IconProps>(
  ({ ...props }, forwardedRef) => {
    return (
      <svg
        xmlns="http://www.w3.org/2000/svg"
        width="36"
        height="36"
        viewBox="0 0 24 24"
        fill="currentColor"
        {...props}
        ref={forwardedRef}
      >
        <path d="M4 3H20C20.5523 3 21 3.44772 21 4V20C21 20.5523 20.5523 21 20 21H4C3.44772 21 3 20.5523 3 20V4C3 3.44772 3.44772 3 4 3ZM5 5V19H19V5H5ZM11.0026 16L6.75999 11.7574L8.17421 10.3431L11.0026 13.1716L16.6595 7.51472L18.0737 8.92893L11.0026 16Z" />
      </svg>
    );
  },
);

export const CopyIcon = React.forwardRef<SVGSVGElement, IconProps>(({ ...props }, forwardedRef) => {
  return (
    <svg
      xmlns="http://www.w3.org/2000/svg"
      width="36"
      height="36"
      viewBox="0 0 24 24"
      fill="currentColor"
      {...props}
      ref={forwardedRef}
    >
      <path d="M6.9998 6V3C6.9998 2.44772 7.44752 2 7.9998 2H19.9998C20.5521 2 20.9998 2.44772 20.9998 3V17C20.9998 17.5523 20.5521 18 19.9998 18H16.9998V20.9991C16.9998 21.5519 16.5499 22 15.993 22H4.00666C3.45059 22 3 21.5554 3 20.9991L3.0026 7.00087C3.0027 6.44811 3.45264 6 4.00942 6H6.9998ZM8.9998 6H16.9998V16H18.9998V4H8.9998V6Z" />
    </svg>
  );
});

export const EditIcon = React.forwardRef<SVGSVGElement, IconProps>(({ ...props }, forwardedRef) => {
  return (
    <svg
      xmlns="http://www.w3.org/2000/svg"
      width="36"
      height="36"
      viewBox="0 0 24 24"
      fill="currentColor"
      {...props}
      ref={forwardedRef}
    >
      <path d="M9.24264 18.9967H21V20.9967H3V16.754L12.8995 6.85453L17.1421 11.0972L9.24264 18.9967ZM14.3137 5.44032L16.435 3.319C16.8256 2.92848 17.4587 2.92848 17.8492 3.319L20.6777 6.14743C21.0682 6.53795 21.0682 7.17112 20.6777 7.56164L18.5563 9.68296L14.3137 5.44032Z" />
    </svg>
  );
});

export const PlusIcon = React.forwardRef<SVGSVGElement, IconProps>(({ ...props }, forwardedRef) => {
  return (
    <svg
      xmlns="http://www.w3.org/2000/svg"
      width="36"
      height="36"
      viewBox="0 0 24 24"
      fill="currentColor"
      {...props}
      ref={forwardedRef}
    >
      <path d="M11 11V5H13V11H19V13H13V19H11V13H5V11H11Z" />
    </svg>
  );
});

export const UserIcon = React.forwardRef<SVGSVGElement, IconProps>(({ ...props }, forwardedRef) => {
  return (
    <svg
      xmlns="http://www.w3.org/2000/svg"
      width="36"
      height="36"
      viewBox="0 0 24 24"
      fill="currentColor"
      {...props}
      ref={forwardedRef}
    >
      <path d="M20 22H4V20C4 17.2386 6.23858 15 9 15H15C17.7614 15 20 17.2386 20 20V22ZM12 13C8.68629 13 6 10.3137 6 7C6 3.68629 8.68629 1 12 1C15.3137 1 18 3.68629 18 7C18 10.3137 15.3137 13 12 13Z" />
    </svg>
  );
});

export const PagesIcon = React.forwardRef<SVGSVGElement, IconProps>(
  ({ ...props }, forwardedRef) => {
    return (
      <svg
        xmlns="http://www.w3.org/2000/svg"
        width="36"
        height="36"
        viewBox="0 0 24 24"
        fill="currentColor"
        {...props}
        ref={forwardedRef}
      >
        <path d="M20 22H4C3.44772 22 3 21.5523 3 21V8H21V21C21 21.5523 20.5523 22 20 22ZM21 6H3V3C3 2.44772 3.44772 2 4 2H20C20.5523 2 21 2.44772 21 3V6ZM7 11V15H11V11H7ZM7 17V19H17V17H7ZM13 12V14H17V12H13Z" />
      </svg>
    );
  },
);

export const EventIcon = React.forwardRef<SVGSVGElement, IconProps>(
  ({ ...props }, forwardedRef) => {
    return (
      <svg
        xmlns="http://www.w3.org/2000/svg"
        width="36"
        height="36"
        viewBox="0 0 24 24"
        fill="currentColor"
        {...props}
        ref={forwardedRef}
      >
        <path d="M16 16C17.6569 16 19 17.3431 19 19C19 20.6569 17.6569 22 16 22C14.3431 22 13 20.6569 13 19C13 17.3431 14.3431 16 16 16ZM6 12C8.20914 12 10 13.7909 10 16C10 18.2091 8.20914 20 6 20C3.79086 20 2 18.2091 2 16C2 13.7909 3.79086 12 6 12ZM14.5 2C17.5376 2 20 4.46243 20 7.5C20 10.5376 17.5376 13 14.5 13C11.4624 13 9 10.5376 9 7.5C9 4.46243 11.4624 2 14.5 2Z" />
      </svg>
    );
  },
);

export const SegmentIcon = React.forwardRef<SVGSVGElement, IconProps>(
  ({ ...props }, forwardedRef) => {
    return (
      <svg
        xmlns="http://www.w3.org/2000/svg"
        width="36"
        height="36"
        viewBox="0 0 24 24"
        fill="currentColor"
        {...props}
        ref={forwardedRef}
      >
        <path d="M10 14L4 5V3H20V5L14 14V20L10 22V14Z" />
      </svg>
    );
  },
);

export const ContentIcon = React.forwardRef<SVGSVGElement, IconProps>(
  ({ ...props }, forwardedRef) => {
    return (
      <svg
        xmlns="http://www.w3.org/2000/svg"
        width="36"
        height="36"
        viewBox="0 0 24 24"
        fill="currentColor"
        {...props}
        ref={forwardedRef}
      >
        <path d="M17.2073 2.29291L15.793 3.70712L18.0859 6.00002H13.0002V8.00001H18.0859L15.793 10.2929L17.2073 11.7071L21.9144 7.00001L17.2073 2.29291ZM7.00015 11.5C9.48543 11.5 11.5002 9.4853 11.5002 7.00001C11.5002 4.51473 9.48543 2.50001 7.00015 2.50001C4.51487 2.50001 2.50015 4.51473 2.50015 7.00001C2.50015 9.4853 4.51487 11.5 7.00015 11.5ZM5.91436 18L8.20726 20.2929L6.79304 21.7071L2.08594 17L6.79304 12.2929L8.20726 13.7071L5.91436 16H11.0002V18H5.91436ZM14.0002 13C13.4479 13 13.0002 13.4477 13.0002 14V20C13.0002 20.5523 13.4479 21 14.0002 21H20.0002C20.5524 21 21.0002 20.5523 21.0002 20V14C21.0002 13.4477 20.5524 13 20.0002 13H14.0002Z" />
      </svg>
    );
  },
);

export const ElementIcon = React.forwardRef<SVGSVGElement, IconProps>(
  ({ ...props }, forwardedRef) => {
    return (
      <svg
        xmlns="http://www.w3.org/2000/svg"
        width="36"
        height="36"
        viewBox="0 0 24 24"
        fill="currentColor"
        {...props}
        ref={forwardedRef}
      >
        <path d="M3 3C2.44772 3 2 3.44772 2 4V10C2 10.5523 2.44772 11 3 11H10C10.5523 11 11 10.5523 11 10V4C11 3.44772 10.5523 3 10 3H3ZM4 9V5H9V9H4ZM3 13C2.44772 13 2 13.4477 2 14V20C2 20.5523 2.44772 21 3 21H10C10.5523 21 11 20.5523 11 20V14C11 13.4477 10.5523 13 10 13H3ZM4 19V15H9V19H4ZM13 4C13 3.44772 13.4477 3 14 3H21C21.5523 3 22 3.44772 22 4V10C22 10.5523 21.5523 11 21 11H14C13.4477 11 13 10.5523 13 10V4ZM15 5V9H20V5H15ZM14 13C13.4477 13 13 13.4477 13 14V20C13 20.5523 13.4477 21 14 21H21C21.5523 21 22 20.5523 22 20V14C22 13.4477 21.5523 13 21 13H14ZM15 19V15H20V19H15Z" />
      </svg>
    );
  },
);

export const TextInputIcon = React.forwardRef<SVGSVGElement, IconProps>(
  ({ ...props }, forwardedRef) => {
    return (
      <svg
        xmlns="http://www.w3.org/2000/svg"
        width="36"
        height="36"
        viewBox="0 0 24 24"
        fill="currentColor"
        {...props}
        ref={forwardedRef}
      >
        <path d="M1 2V5H3V4H5V9H3.5V11H8.5V9H7V4H9V5H11V2H1ZM21 3H14V5H20V19H4V14H2V20C2 20.5523 2.44772 21 3 21H21C21.5523 21 22 20.5523 22 20V4C22 3.44772 21.5523 3 21 3Z" />
      </svg>
    );
  },
);

export const TextFillIcon = React.forwardRef<SVGSVGElement, IconProps>(
  ({ ...props }, forwardedRef) => {
    return (
      <svg
        xmlns="http://www.w3.org/2000/svg"
        width="36"
        height="36"
        viewBox="0 0 24 24"
        fill="currentColor"
        {...props}
        ref={forwardedRef}
      >
        <path d="M3 17H21V19H3V17ZM3 11H6V14H3V11ZM8 11H11V14H8V11ZM3 5H6V8H3V5ZM13 5H16V8H13V5ZM18 5H21V8H18V5ZM13 11H16V14H13V11ZM18 11H21V14H18V11ZM8 5H11V8H8V5Z" />
      </svg>
    );
  },
);

export const TimeIcon = React.forwardRef<SVGSVGElement, IconProps>(({ ...props }, forwardedRef) => {
  return (
    <svg
      xmlns="http://www.w3.org/2000/svg"
      width="36"
      height="36"
      viewBox="0 0 24 24"
      fill="currentColor"
      {...props}
      ref={forwardedRef}
    >
      <path d="M12 22C6.47715 22 2 17.5228 2 12C2 6.47715 6.47715 2 12 2C17.5228 2 22 6.47715 22 12C22 17.5228 17.5228 22 12 22ZM12 20C16.4183 20 20 16.4183 20 12C20 7.58172 16.4183 4 12 4C7.58172 4 4 7.58172 4 12C4 16.4183 7.58172 20 12 20ZM13 12H17V14H11V7H13V12Z" />
    </svg>
  );
});

export const GroupIcon = React.forwardRef<SVGSVGElement, IconProps>(
  ({ ...props }, forwardedRef) => {
    return (
      <svg
        xmlns="http://www.w3.org/2000/svg"
        width="36"
        height="36"
        viewBox="0 0 24 24"
        fill="currentColor"
        {...props}
        ref={forwardedRef}
      >
        <path d="M9 3V5H6V19H9V21H4V3H9ZM15 3H20V21H15V19H18V5H15V3Z" />
      </svg>
    );
  },
);

export const WaitIcon = React.forwardRef<SVGSVGElement, IconProps>(({ ...props }, forwardedRef) => {
  return (
    <svg
      xmlns="http://www.w3.org/2000/svg"
      width="36"
      height="36"
      viewBox="0 0 24 24"
      fill="currentColor"
      {...props}
      ref={forwardedRef}
    >
      <path d="M17.6177 5.9681L19.0711 4.51472L20.4853 5.92893L19.0319 7.38231C20.2635 8.92199 21 10.875 21 13C21 17.9706 16.9706 22 12 22C7.02944 22 3 17.9706 3 13C3 8.02944 7.02944 4 12 4C14.125 4 16.078 4.73647 17.6177 5.9681ZM11 8V14H13V8H11ZM8 1H16V3H8V1Z" />
    </svg>
  );
});

export const PlaneIcon = React.forwardRef<SVGSVGElement, IconProps>(
  ({ ...props }, forwardedRef) => {
    return (
      <svg
        xmlns="http://www.w3.org/2000/svg"
        width="36"
        height="36"
        viewBox="0 0 24 24"
        fill="currentColor"
        {...props}
        ref={forwardedRef}
      >
        <path
          d="M1.94607 9.31543C1.42353 9.14125 1.4194 8.86022 1.95682 8.68108L21.043 2.31901C21.5715 2.14285 21.8746 2.43866 21.7265 2.95694L16.2733 22.0432C16.1223 22.5716 15.8177 22.59 15.5944 22.0876L11.9999 14L17.9999 6.00005L9.99992 12L1.94607 9.31543Z"
          fill="currentColor"
        />
      </svg>
    );
  },
);

export const BackIcon = React.forwardRef<SVGSVGElement, IconProps>(({ ...props }, forwardedRef) => {
  return (
    <svg
      xmlns="http://www.w3.org/2000/svg"
      width="36"
      height="36"
      viewBox="0 0 24 24"
      fill="currentColor"
      {...props}
      ref={forwardedRef}
    >
      <path
        d="M8 7V11L2 6L8 1V5H13C17.4183 5 21 8.58172 21 13C21 17.4183 17.4183 21 13 21H4V19H13C16.3137 19 19 16.3137 19 13C19 9.68629 16.3137 7 13 7H8Z"
        fill="currentColor"
      />
    </svg>
  );
});

export const UnPublishIcon = React.forwardRef<SVGSVGElement, IconProps>(
  ({ ...props }, forwardedRef) => {
    return (
      <svg
        xmlns="http://www.w3.org/2000/svg"
        width="36"
        height="36"
        viewBox="0 0 24 24"
        fill="currentColor"
        {...props}
        ref={forwardedRef}
      >
        <path
          d="M12 22C6.47715 22 2 17.5228 2 12C2 6.47715 6.47715 2 12 2C17.5228 2 22 6.47715 22 12C22 17.5228 17.5228 22 12 22ZM12 20C16.4183 20 20 16.4183 20 12C20 7.58172 16.4183 4 12 4C7.58172 4 4 7.58172 4 12C4 16.4183 7.58172 20 12 20ZM9 9H15V15H9V9Z"
          fill="currentColor"
        />
      </svg>
    );
  },
);

export const AddIcon = React.forwardRef<SVGSVGElement, IconProps>(({ ...props }, forwardedRef) => {
  return (
    <svg
      xmlns="http://www.w3.org/2000/svg"
      width="36"
      height="36"
      viewBox="0 0 24 24"
      fill="currentColor"
      {...props}
      ref={forwardedRef}
    >
      <path
        d="M12 22C6.47715 22 2 17.5228 2 12C2 6.47715 6.47715 2 12 2C17.5228 2 22 6.47715 22 12C22 17.5228 17.5228 22 12 22ZM11 11H7V13H11V17H13V13H17V11H13V7H11V11Z"
        fill="currentColor"
      />
    </svg>
  );
});

export const CompanyIcon = React.forwardRef<SVGSVGElement, IconProps>(
  ({ ...props }, forwardedRef) => {
    return (
      <svg
        xmlns="http://www.w3.org/2000/svg"
        width="36"
        height="36"
        viewBox="0 0 24 24"
        fill="currentColor"
        {...props}
        ref={forwardedRef}
      >
        <path d="M10 19.748V16.4C10 15.1174 10.9948 14.1076 12.4667 13.5321C11.5431 13.188 10.5435 13 9.5 13C7.61013 13 5.86432 13.6168 4.45286 14.66C5.33199 17.1544 7.41273 19.082 10 19.748ZM18.8794 16.0859C18.4862 15.5526 17.1708 15 15.5 15C13.4939 15 12 15.7967 12 16.4V20C14.9255 20 17.4843 18.4296 18.8794 16.0859ZM9.55 11.5C10.7926 11.5 11.8 10.4926 11.8 9.25C11.8 8.00736 10.7926 7 9.55 7C8.30736 7 7.3 8.00736 7.3 9.25C7.3 10.4926 8.30736 11.5 9.55 11.5ZM15.5 12.5C16.6046 12.5 17.5 11.6046 17.5 10.5C17.5 9.39543 16.6046 8.5 15.5 8.5C14.3954 8.5 13.5 9.39543 13.5 10.5C13.5 11.6046 14.3954 12.5 15.5 12.5ZM12 22C6.47715 22 2 17.5228 2 12C2 6.47715 6.47715 2 12 2C17.5228 2 22 6.47715 22 12C22 17.5228 17.5228 22 12 22Z" />
      </svg>
    );
  },
);

export const UserIcon2 = React.forwardRef<SVGSVGElement, IconProps>(
  ({ ...props }, forwardedRef) => {
    return (
      <svg
        xmlns="http://www.w3.org/2000/svg"
        width="36"
        height="36"
        viewBox="0 0 24 24"
        fill="currentColor"
        {...props}
        ref={forwardedRef}
      >
        <path d="M14 14.252V22H4C4 17.5817 7.58172 14 12 14C12.6906 14 13.3608 14.0875 14 14.252ZM12 13C8.685 13 6 10.315 6 7C6 3.685 8.685 1 12 1C15.315 1 18 3.685 18 7C18 10.315 15.315 13 12 13ZM18 17V14H20V17H23V19H20V22H18V19H15V17H18Z" />
      </svg>
    );
  },
);

export const EventIcon2 = React.forwardRef<SVGSVGElement, IconProps>(
  ({ ...props }, forwardedRef) => {
    return (
      <svg
        xmlns="http://www.w3.org/2000/svg"
        width="36"
        height="36"
        viewBox="0 0 24 24"
        fill="currentColor"
        {...props}
        ref={forwardedRef}
      >
        <path d="M13 10H20L11 23V14H4L13 1V10Z" />
      </svg>
    );
  },
);

export const PLUSIcon = React.forwardRef<SVGSVGElement, IconProps>(({ ...props }, forwardedRef) => {
  return (
    <svg
      xmlns="http://www.w3.org/2000/svg"
      width="36"
      height="36"
      viewBox="0 0 24 24"
      fill="currentColor"
      {...props}
      ref={forwardedRef}
    >
      <path d="M11 11V5H13V11H19V13H13V19H11V13H5V11H11Z" />
    </svg>
  );
});
export const FilterIcon = React.forwardRef<SVGSVGElement, IconProps>(
  ({ ...props }, forwardedRef) => {
    return (
      <svg
        xmlns="http://www.w3.org/2000/svg"
        width="36"
        height="36"
        viewBox="0 0 24 24"
        fill="currentColor"
        {...props}
        ref={forwardedRef}
      >
        <path d="M14 14V20L10 22V14L4 5V3H20V5L14 14ZM6.4037 5L12 13.3944L17.5963 5H6.4037Z" />
      </svg>
    );
  },
);

export const FilterIcon2 = React.forwardRef<SVGSVGElement, IconProps>(
  ({ ...props }, forwardedRef) => {
    return (
      <svg
        xmlns="http://www.w3.org/2000/svg"
        width="36"
        height="36"
        viewBox="0 0 24 24"
        fill="currentColor"
        {...props}
        ref={forwardedRef}
      >
        <path d="M10 14L4 5V3H20V5L14 14V20L10 22V14Z" />
      </svg>
    );
  },
);

export const GroupIcon2 = React.forwardRef<SVGSVGElement, IconProps>(
  ({ ...props }, forwardedRef) => {
    return (
      <svg
        xmlns="http://www.w3.org/2000/svg"
        width="36"
        height="36"
        viewBox="0 0 24 24"
        fill="currentColor"
        {...props}
        ref={forwardedRef}
      >
        <path d="M2 22C2 17.5817 5.58172 14 10 14C14.4183 14 18 17.5817 18 22H2ZM10 13C6.685 13 4 10.315 4 7C4 3.685 6.685 1 10 1C13.315 1 16 3.685 16 7C16 10.315 13.315 13 10 13ZM17.3628 15.2332C20.4482 16.0217 22.7679 18.7235 22.9836 22H20C20 19.3902 19.0002 17.0139 17.3628 15.2332ZM15.3401 12.9569C16.9728 11.4922 18 9.36607 18 7C18 5.58266 17.6314 4.25141 16.9849 3.09687C19.2753 3.55397 21 5.57465 21 8C21 10.7625 18.7625 13 16 13C15.7763 13 15.556 12.9853 15.3401 12.9569Z" />
      </svg>
    );
  },
);

export const FolderIcon2 = React.forwardRef<SVGSVGElement, IconProps>(
  ({ ...props }, forwardedRef) => {
    return (
      <svg
        xmlns="http://www.w3.org/2000/svg"
        width="36"
        height="36"
        viewBox="0 0 24 24"
        fill="currentColor"
        {...props}
        ref={forwardedRef}
      >
        <path d="M12.4142 5H21C21.5523 5 22 5.44772 22 6V20C22 20.5523 21.5523 21 21 21H3C2.44772 21 2 20.5523 2 20V4C2 3.44772 2.44772 3 3 3H10.4142L12.4142 5ZM12 13C13.3807 13 14.5 11.8807 14.5 10.5C14.5 9.11929 13.3807 8 12 8C10.6193 8 9.5 9.11929 9.5 10.5C9.5 11.8807 10.6193 13 12 13ZM8 18H16C16 15.7909 14.2091 14 12 14C9.79086 14 8 15.7909 8 18Z" />
      </svg>
    );
  },
);

export const UserIcon3 = React.forwardRef<SVGSVGElement, IconProps>(
  ({ ...props }, forwardedRef) => {
    return (
      <svg
        xmlns="http://www.w3.org/2000/svg"
        width="36"
        height="36"
        viewBox="0 0 24 24"
        fill="currentColor"
        {...props}
        ref={forwardedRef}
      >
        <path d="M22 20V7L20 3H4L2 7.00353V20C2 20.5523 2.44772 21 3 21H21C21.5523 21 22 20.5523 22 20ZM5.23582 5H18.7638L19.7638 7H4.23682L5.23582 5ZM9 11H15V13H9V11Z" />
      </svg>
    );
  },
);

export const UserProfile = React.forwardRef<SVGSVGElement, IconProps>(
  ({ ...props }, forwardedRef) => {
    return (
      <svg
        xmlns="http://www.w3.org/2000/svg"
        width="36"
        height="36"
        viewBox="0 0 24 24"
        fill="currentColor"
        {...props}
        ref={forwardedRef}
      >
        <path d="M2 3.9934C2 3.44476 2.45531 3 2.9918 3H21.0082C21.556 3 22 3.44495 22 3.9934V20.0066C22 20.5552 21.5447 21 21.0082 21H2.9918C2.44405 21 2 20.5551 2 20.0066V3.9934ZM6 15V17H18V15H6ZM6 7V13H12V7H6ZM14 7V9H18V7H14ZM14 11V13H18V11H14ZM8 9H10V11H8V9Z" />
      </svg>
    );
  },
);

export const AnalyticsUserIcon = React.forwardRef<SVGSVGElement, IconProps>(
  ({ ...props }, forwardedRef) => {
    return (
      <svg
        xmlns="http://www.w3.org/2000/svg"
        viewBox="0 0 24 24"
        fill="none"
        stroke="currentColor"
        strokeLinecap="round"
        strokeLinejoin="round"
        strokeWidth="2"
        {...props}
        ref={forwardedRef}
      >
        <path d="M16 21v-2a4 4 0 0 0-4-4H6a4 4 0 0 0-4 4v2" />
        <circle cx="9" cy="7" r="4" />
        <path d="M22 21v-2a4 4 0 0 0-3-3.87M16 3.13a4 4 0 0 1 0 7.75" />
      </svg>
    );
  },
);

export const AnalyticsGrowthIcon = React.forwardRef<SVGSVGElement, IconProps>(
  ({ ...props }, forwardedRef) => {
    return (
      <svg
        xmlns="http://www.w3.org/2000/svg"
        viewBox="0 0 24 24"
        fill="none"
        stroke="currentColor"
        strokeLinecap="round"
        strokeLinejoin="round"
        strokeWidth="2"
        {...props}
        ref={forwardedRef}
      >
        <path d="M22 12h-4l-3 9L9 3l-3 9H2" />
      </svg>
    );
  },
);

export const FlowIcon = React.forwardRef<SVGSVGElement, IconProps>(({ ...props }, forwardedRef) => {
  return (
    <svg
      xmlns="http://www.w3.org/2000/svg"
      width="16"
      height="16"
      viewBox="0 0 16 16"
      fill="currentColor"
      {...props}
      ref={forwardedRef}
    >
      <path
        d="M4 13L9 13C11.21 13 13 11.21 13 9L13 4C13 1.79 11.21 0 9 0L4 0C1.79 0 0 1.79 0 4L0 9C0 11.21 1.79 13 4 13ZM6.51662 7.81293L6.58026 7.73515L7.06762 7.2478L4.1201 7.2478C3.7101 7.2478 3.3701 6.9078 3.3701 6.4978C3.3701 6.0878 3.7101 5.7478 4.1201 5.7478L7.06776 5.7478L6.58026 5.2603C6.31156 4.99161 6.29035 4.57442 6.51662 4.27744L6.58026 4.19965C6.84896 3.93096 7.26615 3.90974 7.56313 4.13601L7.64091 4.19965L9.40866 5.9674C9.67736 6.2361 9.69857 6.65329 9.4723 6.95027L9.40866 7.02805L7.64091 8.7958C7.351 9.08572 6.87017 9.08572 6.58026 8.7958C6.31156 8.52711 6.29035 8.10992 6.51662 7.81293ZM5.0999 14.41L5.1999 14.4L11.1999 14.4C12.9099 14.4 14.2999 13.06 14.3899 11.38L14.3999 11.2L14.3999 5.2C14.3999 4.76 14.7599 4.4 15.1999 4.4C15.6099 4.4 15.9399 4.71 15.9899 5.1L15.9999 5.2L15.9999 11.2C15.9999 13.78 13.9699 15.88 11.4099 16L5.1999 16C4.7599 16 4.3999 15.64 4.3999 15.2C4.3999 14.79 4.7099 14.46 5.0999 14.41Z"
        fillRule="evenodd"
        // fill="#9AA0AD"
      />
    </svg>
  );
});

export const ChecklistIcon = React.forwardRef<SVGSVGElement, IconProps>(
  ({ ...props }, forwardedRef) => {
    return (
      <svg
        xmlns="http://www.w3.org/2000/svg"
        width="16"
        height="16"
        viewBox="0 0 16 16"
        fill="currentColor"
        {...props}
        ref={forwardedRef}
      >
        <path
          d="M11 16L5 16C2.24 16 0 13.76 0 11L0 5C0 2.24 2.24 0 5 0L11 0C13.76 0 16 2.24 16 5L16 11C16 13.76 13.76 16 11 16ZM3 5.2C3 4.54 3.54 4 4.2 4C4.86 4 5.4 4.54 5.4 5.2C5.4 5.86 4.86 6.4 4.2 6.4C3.54 6.4 3 5.86 3 5.2ZM12.2 6L7.8 6C7.36 6 7 5.64 7 5.2C7 4.76 7.36 4.4 7.8 4.4L12.2 4.4C12.64 4.4 13 4.76 13 5.2C13 5.64 12.64 6 12.2 6ZM3 10.8C3 10.14 3.54 9.6 4.2 9.6C4.86 9.6 5.4 10.14 5.4 10.8C5.4 11.46 4.86 12 4.2 12C3.54 12 3 11.46 3 10.8ZM10.2 11.6L7.8 11.6C7.36 11.6 7 11.24 7 10.8C7 10.36 7.36 10 7.8 10L10.2 10C10.64 10 11 10.36 11 10.8C11 11.24 10.64 11.6 10.2 11.6Z"
          fillRule="evenodd"
          // fill="#9AA0AD"
        />
      </svg>
    );
  },
);

export const LauncherIcon = React.forwardRef<SVGSVGElement, IconProps>(
  ({ ...props }, forwardedRef) => {
    return (
      <svg
        xmlns="http://www.w3.org/2000/svg"
        width="16"
        height="16"
        viewBox="0 0 16 16"
        fill="currentColor"
        {...props}
        ref={forwardedRef}
      >
        <path
          d="M0 8C0 12.42 3.58 16 8 16C12.42 16 16 12.42 16 8C16 3.58 12.42 0 8 0C3.58 0 0 3.58 0 8ZM1.6001 8C1.6001 11.53 4.4701 14.4 8.0001 14.4C11.5301 14.4 14.4001 11.53 14.4001 8C14.4001 4.47 11.5301 1.6 8.0001 1.6C4.4701 1.6 1.6001 4.47 1.6001 8ZM3 8C3 5.24 5.24 3 8 3C10.76 3 13 5.24 13 8C13 10.76 10.76 13 8 13C5.24 13 3 10.76 3 8Z"
          fillRule="evenodd"
        />
      </svg>
    );
  },
);

export const ResourceCenterIcon = React.forwardRef<SVGSVGElement, IconProps>(
  ({ ...props }, forwardedRef) => {
    return (
      <svg
        xmlns="http://www.w3.org/2000/svg"
        width="16"
        height="16"
        viewBox="0 0 16 16"
        fill="currentColor"
        {...props}
        ref={forwardedRef}
      >
        <rect x="0" y="0" width="16" height="16" fill="#FFFFFF" />
        <path
          d="M0.313965 11.0391L0.313965 6.72686C0.313965 3.09686 3.25396 0.15686 6.88397 0.15686L9.12397 0.15686C12.754 0.15686 15.684 3.09686 15.684 6.72686L15.684 8.16756L15.6866 8.16756L15.6866 11.0476C15.6866 12.6276 14.3966 13.9176 12.8166 13.9176L12.6106 13.9176L12.6106 13.9177L12.5981 13.9177C11.5742 13.9177 10.6264 14.2371 9.84877 14.7821L9.08696 15.5439C8.48593 16.1449 7.51013 16.1449 6.90909 15.5439L6.13242 14.7672C5.40379 14.2625 4.52769 13.9549 3.58056 13.9208L3.58056 13.9191L3.18396 13.9191C1.59396 13.9191 0.313965 12.6291 0.313965 11.0391ZM9.16146 9.73536L9.15146 9.73536C8.09146 9.73536 7.23146 8.88536 7.23146 7.82536C7.23146 6.76536 8.09146 5.90536 9.15146 5.90536L9.16146 5.90536C10.2215 5.90536 11.0715 6.76536 11.0715 7.82536C11.0715 8.87536 10.2115 9.73536 9.16146 9.73536Z"
          fillRule="evenodd"
        />
      </svg>
    );
  },
);

export const BannerIcon = React.forwardRef<SVGSVGElement, IconProps>(
  ({ ...props }, forwardedRef) => {
    return (
      <svg
        fill="currentColor"
        {...props}
        ref={forwardedRef}
        xmlns="http://www.w3.org/2000/svg"
        width="32.300048828125"
        height="30.39990234375"
        viewBox="0 0 32.300048828125 30.39990234375"
      >
        <path
          d="M7 0L25.3 0C29.166 0 32.3 3.13401 32.3 7L32.3 22.8C32.3 26.9967 28.899 30.4 24.7 30.4L7.6 30.4C3.401 30.4 0 26.9967 0 22.8L0 7C0 3.13401 3.13401 0 7 0ZM28.5 15.2L3.8 15.2L3.8 22.8C3.8 24.8349 5.4017 26.4963 7.6 26.6L24.7 26.6C26.797 26.6 28.5 24.8987 28.5 22.8L28.5 15.2ZM21.85 19L10.45 19C9.40066 19 8.55 19.8507 8.55 20.9C8.55 21.9493 9.40066 22.8 10.45 22.8L21.85 22.8C22.8993 22.8 23.75 21.9493 23.75 20.9C23.75 19.8507 22.8993 19 21.85 19Z"
          fillRule="evenodd"
          fill="#000000"
        />
      </svg>
    );
  },
);

export const SurveyIcon = React.forwardRef<SVGSVGElement, IconProps>(
  ({ ...props }, forwardedRef) => {
    return (
      <svg
        xmlns="http://www.w3.org/2000/svg"
        width="16"
        height="16"
        viewBox="0 0 16 16"
        fill="currentColor"
        {...props}
        ref={forwardedRef}
      >
        <path d="M16 10.06L16 2.74C16 0 13 0 13 0L3 0C1.37 0 0.62 0.81 0.62 0.81C0 1.49 0 2.74 0 2.74L0 9.37L0 10.06C0 12.8 3 12.8 3 12.8C4 12.8 4 13 4 13L4.5 16L8.5 13C9 12.8 10.73 12.8 10.73 12.8C12.45 12.8 13 12.8 13 12.8C16 12.8 16 10.06 16 10.06Z" />
      </svg>
    );
  },
);

export const NpsIcon = React.forwardRef<SVGSVGElement, IconProps>(({ ...props }, forwardedRef) => {
  return (
    <svg
      xmlns="http://www.w3.org/2000/svg"
      width="16"
      height="16"
      viewBox="0 0 24 24"
      fill="currentColor"
      {...props}
      ref={forwardedRef}
    >
      <path d="M12 22C6.47715 22 2 17.5228 2 12C2 6.47715 6.47715 2 12 2C17.5228 2 22 6.47715 22 12C22 17.5228 17.5228 22 12 22ZM7 13C7 15.7614 9.23858 18 12 18C14.7614 18 17 15.7614 17 13H15C15 14.6569 13.6569 16 12 16C10.3431 16 9 14.6569 9 13H7ZM8 11C8.82843 11 9.5 10.3284 9.5 9.5C9.5 8.67157 8.82843 8 8 8C7.17157 8 6.5 8.67157 6.5 9.5C6.5 10.3284 7.17157 11 8 11ZM16 11C16.8284 11 17.5 10.3284 17.5 9.5C17.5 8.67157 16.8284 8 16 8C15.1716 8 14.5 8.67157 14.5 9.5C14.5 10.3284 15.1716 11 16 11Z" />
    </svg>
  );
});

export const PlusIcon3 = React.forwardRef<SVGSVGElement, IconProps>(
  ({ ...props }, forwardedRef) => {
    return (
      <svg
        xmlns="http://www.w3.org/2000/svg"
        viewBox="0 0 24 24"
        fill="currentColor"
        {...props}
        ref={forwardedRef}
      >
        <path d="M12 22C6.47715 22 2 17.5228 2 12C2 6.47715 6.47715 2 12 2C17.5228 2 22 6.47715 22 12C22 17.5228 17.5228 22 12 22ZM11 11H7V13H11V17H13V13H17V11H13V7H11V11Z" />
      </svg>
    );
  },
);

export const TooltipIcon = React.forwardRef<SVGSVGElement, IconProps>(
  ({ ...props }, forwardedRef) => {
    return (
      <svg
        xmlns="http://www.w3.org/2000/svg"
        viewBox="0 0 24 24"
        fill="currentColor"
        {...props}
        ref={forwardedRef}
      >
        <path
          d="M3 2L17 2C18.6569 2 20 3.34315 20 5L20 13C20 14.6569 18.6569 16 17 16L17 18.46C17 18.88 16.52 19.11 16.19 18.85L12.6254 16L3 16C1.34315 16 0 14.6569 0 13L0 5C0 3.34315 1.34315 2 3 2ZM4 5.5L16 5.5C16.5523 5.5 17 5.94772 17 6.5C17 7.05228 16.5523 7.5 16 7.5L4 7.5C3.44772 7.5 3 7.05228 3 6.5C3 5.94772 3.44772 5.5 4 5.5ZM4 10.5L10 10.5C10.5523 10.5 11 10.9477 11 11.5C11 12.0523 10.5523 12.5 10 12.5L4 12.5C3.44772 12.5 3 12.0523 3 11.5C3 10.9477 3.44772 10.5 4 10.5Z"
          fillRule="evenodd"
        />
      </svg>
    );
  },
);

export const ModelIcon = React.forwardRef<SVGSVGElement, IconProps>(
  ({ ...props }, forwardedRef) => {
    return (
      <svg
        xmlns="http://www.w3.org/2000/svg"
        viewBox="0 0 24 24"
        fill="currentColor"
        {...props}
        ref={forwardedRef}
      >
        <path
          d="M17 1.5L3 1.5C1.34315 1.5 0 2.84315 0 4.5L0 15.5C0 17.1569 1.34315 18.5 3 18.5L17 18.5C18.6569 18.5 20 17.1569 20 15.5L20 4.5C20 2.84315 18.6569 1.5 17 1.5ZM4 11.5L16 11.5C16.55 11.5 17 11.05 17 10.5L17 5.5C17 4.95 16.55 4.5 16 4.5L4 4.5C3.45 4.5 3 4.95 3 5.5L3 10.5C3 11.05 3.45 11.5 4 11.5ZM4 15.5L16 15.5C16.55 15.5 17 15.05 17 14.5C17 13.95 16.55 13.5 16 13.5L4 13.5C3.45 13.5 3 13.95 3 14.5C3 15.05 3.45 15.5 4 15.5Z"
          fillRule="evenodd"
        />
      </svg>
    );
  },
);

export const IndeterminateCircleIcon = React.forwardRef<SVGSVGElement, IconProps>(
  ({ ...props }, forwardedRef) => {
    return (
      <svg
        xmlns="http://www.w3.org/2000/svg"
        viewBox="0 0 24 24"
        fill="currentColor"
        {...props}
        ref={forwardedRef}
      >
        <path d="M12 22C6.47715 22 2 17.5228 2 12C2 6.47715 6.47715 2 12 2C17.5228 2 22 6.47715 22 12C22 17.5228 17.5228 22 12 22ZM7 11V13H17V11H7Z" />
      </svg>
    );
  },
);

export const WarningCircleIcon = React.forwardRef<SVGSVGElement, IconProps>(
  ({ ...props }, forwardedRef) => {
    return (
      <svg
        xmlns="http://www.w3.org/2000/svg"
        viewBox="0 0 24 24"
        fill="currentColor"
        {...props}
        ref={forwardedRef}
      >
        <path d="M12 22C6.47715 22 2 17.5228 2 12C2 6.47715 6.47715 2 12 2C17.5228 2 22 6.47715 22 12C22 17.5228 17.5228 22 12 22ZM11 15V17H13V15H11ZM11 7V13H13V7H11Z" />
      </svg>
    );
  },
);

export const UsertourIcon = React.forwardRef<SVGSVGElement, IconProps>(
  ({ ...props }, forwardedRef) => {
    return (
      <svg
        xmlns="http://www.w3.org/2000/svg"
        viewBox="0 0 24 24"
        fill="currentColor"
        {...props}
        ref={forwardedRef}
      >
        <defs>
          <clipPath id="master_svg0_6_12">
            <rect x="0" y="0" width="24" height="24" rx="0" />
          </clipPath>
        </defs>
        <g clipPath="url(#master_svg0_6_12)">
          <g>
            <path
              d="M0,5.50078125C0,5.50078125,6.68673,22.55393125,6.68673,22.55393125C6.68673,22.55393125,7.42733,3.83203125,7.42733,3.83203125C7.42733,3.83203125,0,5.50078125,0,5.50078125C0,5.50078125,0,5.50078125,0,5.50078125Z"
              fill="#867DB3"
              fillOpacity="1"
            />
          </g>
          <g>
            <path
              d="M9.1241505078125,3.51094C9.1241505078125,3.51094,6.9210205078125,22.5797,6.9210205078125,22.5797C6.9210205078125,22.5797,23.9999205078125,0,23.9999205078125,0C23.9999205078125,0,9.1241505078125,3.51094,9.1241505078125,3.51094C9.1241505078125,3.51094,9.1241505078125,3.51094,9.1241505078125,3.51094Z"
              fill="#867DB3"
              fillOpacity="1"
            />
          </g>
        </g>
      </svg>
    );
  },
);

export const CircleIcon = React.forwardRef<SVGSVGElement, IconProps>(
  ({ ...props }, forwardedRef) => {
    return (
      <svg
        xmlns="http://www.w3.org/2000/svg"
        viewBox="0 0 24 24"
        fill="currentColor"
        {...props}
        ref={forwardedRef}
      >
        <path d="M12 22C17.5228 22 22 17.5228 22 12C22 6.47715 17.5228 2 12 2C6.47715 2 2 6.47715 2 12C2 17.5228 6.47715 22 12 22Z" />
      </svg>
    );
  },
);

export const KeyboardIcon = React.forwardRef<SVGSVGElement, IconProps>(
  ({ ...props }, forwardedRef) => {
    return (
      <svg
        width="15"
        height="15"
        viewBox="0 0 24 24"
        fill="none"
        xmlns="http://www.w3.org/2000/svg"
        {...props}
        ref={forwardedRef}
      >
        <path d="M3 17H21V19H3V17ZM3 11H6V14H3V11ZM8 11H11V14H8V11ZM3 5H6V8H3V5ZM13 5H16V8H13V5ZM18 5H21V8H18V5ZM13 11H16V14H13V11ZM18 11H21V14H18V11ZM8 5H11V8H8V5Z" />
      </svg>
    );
  },
);

export const DropDownIcon = React.forwardRef<SVGSVGElement, IconProps>(
  ({ ...props }, forwardedRef) => {
    return (
      <svg
        xmlns="http://www.w3.org/2000/svg"
        viewBox="0 0 24 24"
        fill="currentColor"
        {...props}
        ref={forwardedRef}
      >
        <path d="M11.9999 13.1714L16.9497 8.22168L18.3639 9.63589L11.9999 15.9999L5.63599 9.63589L7.0502 8.22168L11.9999 13.1714Z" />
      </svg>
    );
  },
);

export const MultiCheckIcon = React.forwardRef<SVGSVGElement, IconProps>(
  ({ ...props }, forwardedRef) => {
    return (
      <svg
        xmlns="http://www.w3.org/2000/svg"
        viewBox="0 0 24 24"
        fill="currentColor"
        {...props}
        ref={forwardedRef}
      >
        <path d="M8.00008 6V9H5.00008V6H8.00008ZM3.00008 4V11H10.0001V4H3.00008ZM13.0001 4H21.0001V6H13.0001V4ZM13.0001 11H21.0001V13H13.0001V11ZM13.0001 18H21.0001V20H13.0001V18ZM10.7072 16.2071L9.29297 14.7929L6.00008 18.0858L4.20718 16.2929L2.79297 17.7071L6.00008 20.9142L10.7072 16.2071Z" />
      </svg>
    );
  },
);

export const SettingsIcon = React.forwardRef<SVGSVGElement, IconProps>(
  ({ ...props }, forwardedRef) => {
    return (
      <svg
        xmlns="http://www.w3.org/2000/svg"
        viewBox="0 0 24 24"
        fill="currentColor"
        {...props}
        ref={forwardedRef}
      >
        <path
          fillRule="evenodd"
          d="M11.078 2.25c-.917 0-1.699.663-1.85 1.567L9.05 4.889c-.02.12-.115.26-.297.348a7.493 7.493 0 0 0-.986.57c-.166.115-.334.126-.45.083L6.3 5.508a1.875 1.875 0 0 0-2.282.819l-.922 1.597a1.875 1.875 0 0 0 .432 2.385l.84.692c.095.078.17.229.154.43a7.598 7.598 0 0 0 0 1.139c.015.2-.059.352-.153.43l-.841.692a1.875 1.875 0 0 0-.432 2.385l.922 1.597a1.875 1.875 0 0 0 2.282.818l1.019-.382c.115-.043.283-.031.45.082.312.214.641.405.985.57.182.088.277.228.297.35l.178 1.071c.151.904.933 1.567 1.85 1.567h1.844c.916 0 1.699-.663 1.85-1.567l.178-1.072c.02-.12.114-.26.297-.349.344-.165.673-.356.985-.57.167-.114.335-.125.45-.082l1.02.382a1.875 1.875 0 0 0 2.28-.819l.923-1.597a1.875 1.875 0 0 0-.432-2.385l-.84-.692c-.095-.078-.17-.229-.154-.43a7.614 7.614 0 0 0 0-1.139c-.016-.2.059-.352.153-.43l.84-.692c.708-.582.891-1.59.433-2.385l-.922-1.597a1.875 1.875 0 0 0-2.282-.818l-1.02.382c-.114.043-.282.031-.449-.083a7.49 7.49 0 0 0-.985-.57c-.183-.087-.277-.227-.297-.348l-.179-1.072a1.875 1.875 0 0 0-1.85-1.567h-1.843ZM12 15.75a3.75 3.75 0 1 0 0-7.5 3.75 3.75 0 0 0 0 7.5Z"
          clipRule="evenodd"
        />
      </svg>
    );
  },
);

export const CheckmarkIcon = React.forwardRef<SVGSVGElement, IconProps>(
  ({ ...props }, forwardedRef) => {
    return (
      <svg
        viewBox="0 0 24 24"
        fill="none"
        xmlns="http://www.w3.org/2000/svg"
        {...props}
        ref={forwardedRef}
      >
        <path
          d="M5 12L9.28722 16.2923C9.62045 16.6259 9.78706 16.7927 9.99421 16.7928C10.2014 16.7929 10.3681 16.6262 10.7016 16.2929L20 7"
          stroke="stroke-current"
          strokeWidth="1.6"
          strokeLinecap="round"
          strokeLinejoin="round"
          className="my-path"
        />
      </svg>
    );
  },
);

export const TaskClickedIcon = React.forwardRef<SVGSVGElement, IconProps>(
  ({ ...props }, forwardedRef) => {
    return (
      <svg
        viewBox="0 0 1024 1024"
        fill="currentColor"
        xmlns="http://www.w3.org/2000/svg"
        {...props}
        ref={forwardedRef}
      >
        <path
          d="M821.248 422.912h-2.048c-14.848 0-28.672 3.072-42.496 10.24-15.872-35.84-49.664-58.368-88.064-58.368-15.36 0-30.72 3.584-44.544 10.24-15.872-35.84-49.664-58.368-88.064-58.368-12.288 0-24.064 2.048-35.328 6.144V253.952c0-55.808-42.496-99.328-96.768-99.328-55.296 0-99.84 44.544-99.84 99.328v333.824l-41.984-41.472c-39.936-39.424-108.544-32.768-141.312 0-31.744 31.744-55.296 98.816-6.656 146.944l256 254.464c5.12 5.12 11.264 10.24 18.432 14.336 46.08 37.376 100.864 61.952 218.112 61.952 268.288 0 290.304-151.04 290.304-319.488V522.24c0.512-55.296-41.984-99.328-95.744-99.328zM243.712 598.528l91.648 91.136c19.968 19.968 53.76 5.632 53.76-22.528V263.68c0-19.456 15.872-34.816 35.328-34.816 18.432 0 32.256 14.848 32.256 34.816v296.96c0 17.92 14.336 32.256 32.256 32.256 16.896 0 30.208-12.8 32.256-28.672v-128c0-19.968 14.336-34.816 33.28-34.816 0.512 0 15.36 0 25.088 9.728 6.144 5.632 8.704 14.336 8.704 25.088V599.04c0 17.92 14.336 32.256 32.256 32.256 16.896 0 30.208-12.8 32.256-28.672V484.352c0-19.968 14.336-34.816 32.256-34.816 34.816 2.56 35.84 31.744 35.84 34.816v143.36c0 17.92 14.336 32.256 32.256 32.256 16.896 0 29.696-12.288 31.744-28.672v-102.912c0-19.456 14.848-34.816 33.792-34.816 0 0 14.848-0.512 24.576 9.216 6.144 5.632 9.216 14.336 9.216 26.112v176.128c0 142.848 0 255.488-225.792 255.488-93.184 0-152.064-19.456-197.632-64.512l-242.176-240.64c-8.192-8.192-12.288-17.92-11.264-28.16 0.512-9.216 5.12-18.944 12.8-26.624s18.432-11.264 28.672-11.264c10.24-1.024 19.968 2.56 26.624 9.216z"
          fill="currentColor"
        />
        <path
          d="M219.648 274.944c17.408-2.56 30.208-17.92 30.208-35.84 0.512-92.672 75.776-168.448 168.96-168.448s168.448 75.264 168.96 168.448c0 17.408 12.8 33.28 30.208 35.84 22.016 3.072 40.448-13.824 40.448-34.816C658.432 107.52 550.912 0 418.816 0S179.2 107.52 179.2 239.616c0 21.504 18.432 38.4 40.448 35.328z"
          fill="currentColor"
        />
      </svg>
    );
  },
);

export const PlayIcon = React.forwardRef<SVGSVGElement, IconProps>(({ ...props }, forwardedRef) => {
  return (
    <svg
      xmlns="http://www.w3.org/2000/svg"
      viewBox="0 0 24 24"
      fill="currentColor"
      {...props}
      ref={forwardedRef}
    >
      <path d="M12 22C6.47715 22 2 17.5228 2 12C2 6.47715 6.47715 2 12 2C17.5228 2 22 6.47715 22 12C22 17.5228 17.5228 22 12 22ZM10.6219 8.41459C10.5562 8.37078 10.479 8.34741 10.4 8.34741C10.1791 8.34741 10 8.52649 10 8.74741V15.2526C10 15.3316 10.0234 15.4088 10.0672 15.4745C10.1897 15.6583 10.4381 15.708 10.6219 15.5854L15.5008 12.3328C15.5447 12.3035 15.5824 12.2658 15.6117 12.2219C15.7343 12.0381 15.6846 11.7897 15.5008 11.6672L10.6219 8.41459Z" />
    </svg>
  );
});

export const CancelIcon = React.forwardRef<SVGSVGElement, IconProps>(
  ({ ...props }, forwardedRef) => {
    return (
      <svg
        xmlns="http://www.w3.org/2000/svg"
        viewBox="0 0 24 24"
        fill="currentColor"
        {...props}
        ref={forwardedRef}
      >
        <path d="M12 22C6.47715 22 2 17.5228 2 12C2 6.47715 6.47715 2 12 2C17.5228 2 22 6.47715 22 12C22 17.5228 17.5228 22 12 22ZM12 10.5858L9.17157 7.75736L7.75736 9.17157L10.5858 12L7.75736 14.8284L9.17157 16.2426L12 13.4142L14.8284 16.2426L16.2426 14.8284L13.4142 12L16.2426 9.17157L14.8284 7.75736L12 10.5858Z" />
      </svg>
    );
  },
);

export const GoogleIcon = React.forwardRef<SVGSVGElement, IconProps>(
  ({ ...props }, forwardedRef) => {
    return (
      <svg
        viewBox="0 0 21 20"
        fill="none"
        xmlns="http://www.w3.org/2000/svg"
        {...props}
        ref={forwardedRef}
      >
        <g clipPath="url(#clip0_729_2080)">
          <path
            d="M20.3052 10.2302C20.3052 9.55044 20.2501 8.86699 20.1325 8.19824H10.7002V12.0491H16.1016C15.8775 13.291 15.1573 14.3897 14.1027 15.0878V17.5864H17.3252C19.2176 15.8448 20.3052 13.2726 20.3052 10.2302Z"
            fill="#4285F4"
          />
          <path
            d="M10.6999 20.0008C13.397 20.0008 15.6714 19.1152 17.3286 17.5867L14.1061 15.088C13.2096 15.698 12.0521 16.0434 10.7036 16.0434C8.09474 16.0434 5.88272 14.2833 5.08904 11.917H1.76367V14.4928C3.46127 17.8696 6.91892 20.0008 10.6999 20.0008Z"
            fill="#34A853"
          />
          <path
            d="M5.08564 11.9172C4.66676 10.6753 4.66676 9.33044 5.08564 8.08848V5.5127H1.76395C0.345611 8.33834 0.345611 11.6674 1.76395 14.493L5.08564 11.9172Z"
            fill="#FBBC04"
          />
          <path
            d="M10.6999 3.95805C12.1256 3.936 13.5035 4.47247 14.536 5.45722L17.3911 2.60218C15.5833 0.904587 13.1838 -0.0287217 10.6999 0.000673888C6.91892 0.000673888 3.46126 2.13185 1.76367 5.51234L5.08537 8.08813C5.87537 5.71811 8.09106 3.95805 10.6999 3.95805Z"
            fill="#EA4335"
          />
        </g>
        <defs>
          <clipPath id="clip0_729_2080">
            <rect width="20" height="20" fill="white" transform="translate(0.5)" />
          </clipPath>
        </defs>
      </svg>
    );
  },
);

export const GithubIcon = React.forwardRef<SVGSVGElement, IconProps>(
  ({ ...props }, forwardedRef) => {
    return (
      <svg xmlns="http://www.w3.org/2000/svg" viewBox="0 0 98 96" {...props} ref={forwardedRef}>
        <path
          fillRule="evenodd"
          clipRule="evenodd"
          d="M48.854 0C21.839 0 0 22 0 49.217c0 21.756 13.993 40.172 33.405 46.69 2.427.49 3.316-1.059 3.316-2.362 0-1.141-.08-5.052-.08-9.127-13.59 2.934-16.42-5.867-16.42-5.867-2.184-5.704-5.42-7.17-5.42-7.17-4.448-3.015.324-3.015.324-3.015 4.934.326 7.523 5.052 7.523 5.052 4.367 7.496 11.404 5.378 14.235 4.074.404-3.178 1.699-5.378 3.074-6.6-10.839-1.141-22.243-5.378-22.243-24.283 0-5.378 1.94-9.778 5.014-13.2-.485-1.222-2.184-6.275.486-13.038 0 0 4.125-1.304 13.426 5.052a46.97 46.97 0 0 1 12.214-1.63c4.125 0 8.33.571 12.213 1.63 9.302-6.356 13.427-5.052 13.427-5.052 2.67 6.763.97 11.816.485 13.038 3.155 3.422 5.015 7.822 5.015 13.2 0 18.905-11.404 23.06-22.324 24.283 1.78 1.548 3.316 4.481 3.316 9.126 0 6.6-.08 11.897-.08 13.526 0 1.304.89 2.853 3.316 2.364 19.412-6.52 33.405-24.935 33.405-46.691C97.707 22 75.788 0 48.854 0z"
          fill="currentColor"
        />
      </svg>
    );
  },
);

export const ColorIcon = React.forwardRef<SVGSVGElement, IconProps>(
  ({ ...props }, forwardedRef) => {
    return (
      <svg
        xmlns="http://www.w3.org/2000/svg"
        viewBox="0 0 24 24"
        fill="currentColor"
        {...props}
        ref={forwardedRef}
      >
        <path d="M12 2C17.5222 2 22 5.97778 22 10.8889C22 13.9556 19.5111 16.4444 16.4444 16.4444H14.4778C13.5556 16.4444 12.8111 17.1889 12.8111 18.1111C12.8111 18.5333 12.9778 18.9222 13.2333 19.2111C13.5 19.5111 13.6667 19.9 13.6667 20.3333C13.6667 21.2556 12.9 22 12 22C6.47778 22 2 17.5222 2 12C2 6.47778 6.47778 2 12 2ZM10.8111 18.1111C10.8111 16.0843 12.451 14.4444 14.4778 14.4444H16.4444C18.4065 14.4444 20 12.851 20 10.8889C20 7.1392 16.4677 4 12 4C7.58235 4 4 7.58235 4 12C4 16.19 7.2226 19.6285 11.324 19.9718C10.9948 19.4168 10.8111 18.7761 10.8111 18.1111ZM7.5 12C6.67157 12 6 11.3284 6 10.5C6 9.67157 6.67157 9 7.5 9C8.32843 9 9 9.67157 9 10.5C9 11.3284 8.32843 12 7.5 12ZM16.5 12C15.6716 12 15 11.3284 15 10.5C15 9.67157 15.6716 9 16.5 9C17.3284 9 18 9.67157 18 10.5C18 11.3284 17.3284 12 16.5 12ZM12 9C11.1716 9 10.5 8.32843 10.5 7.5C10.5 6.67157 11.1716 6 12 6C12.8284 6 13.5 6.67157 13.5 7.5C13.5 8.32843 12.8284 9 12 9Z" />
      </svg>
    );
  },
);

export const BoxIcon = React.forwardRef<SVGSVGElement, IconProps>(({ ...props }, forwardedRef) => {
  return (
    <svg
      xmlns="http://www.w3.org/2000/svg"
      viewBox="0 0 24 24"
      fill="currentColor"
      {...props}
      ref={forwardedRef}
    >
      <path d="M12 1L21.5 6.5V17.5L12 23L2.5 17.5V6.5L12 1ZM5.49388 7.0777L13.0001 11.4234V20.11L19.5 16.3469V7.65311L12 3.311L5.49388 7.0777ZM4.5 8.81329V16.3469L11.0001 20.1101V12.5765L4.5 8.81329Z" />
    </svg>
  );
});

export const AttributeIcon = React.forwardRef<SVGSVGElement, IconProps>(
  ({ ...props }, forwardedRef) => {
    return (
      <svg
        xmlns="http://www.w3.org/2000/svg"
        viewBox="0 0 24 24"
        fill="currentColor"
        {...props}
        ref={forwardedRef}
      >
        <path d="M20 22H4C3.44772 22 3 21.5523 3 21V3C3 2.44772 3.44772 2 4 2H20C20.5523 2 21 2.44772 21 3V21C21 21.5523 20.5523 22 20 22ZM19 20V4H5V20H19ZM7 6H11V10H7V6ZM7 12H17V14H7V12ZM7 16H17V18H7V16ZM13 7H17V9H13V7Z" />
      </svg>
    );
  },
);

export const TeamIcon = React.forwardRef<SVGSVGElement, IconProps>(({ ...props }, forwardedRef) => {
  return (
    <svg
      xmlns="http://www.w3.org/2000/svg"
      viewBox="0 0 24 24"
      fill="currentColor"
      {...props}
      ref={forwardedRef}
    >
      <path d="M12 11C14.7614 11 17 13.2386 17 16V22H15V16C15 14.4023 13.7511 13.0963 12.1763 13.0051L12 13C10.4023 13 9.09634 14.2489 9.00509 15.8237L9 16V22H7V16C7 13.2386 9.23858 11 12 11ZM5.5 14C5.77885 14 6.05009 14.0326 6.3101 14.0942C6.14202 14.594 6.03873 15.122 6.00896 15.6693L6 16L6.0007 16.0856C5.88757 16.0456 5.76821 16.0187 5.64446 16.0069L5.5 16C4.7203 16 4.07955 16.5949 4.00687 17.3555L4 17.5V22H2V17.5C2 15.567 3.567 14 5.5 14ZM18.5 14C20.433 14 22 15.567 22 17.5V22H20V17.5C20 16.7203 19.4051 16.0796 18.6445 16.0069L18.5 16C18.3248 16 18.1566 16.03 18.0003 16.0852L18 16C18 15.3343 17.8916 14.694 17.6915 14.0956C17.9499 14.0326 18.2211 14 18.5 14ZM5.5 8C6.88071 8 8 9.11929 8 10.5C8 11.8807 6.88071 13 5.5 13C4.11929 13 3 11.8807 3 10.5C3 9.11929 4.11929 8 5.5 8ZM18.5 8C19.8807 8 21 9.11929 21 10.5C21 11.8807 19.8807 13 18.5 13C17.1193 13 16 11.8807 16 10.5C16 9.11929 17.1193 8 18.5 8ZM5.5 10C5.22386 10 5 10.2239 5 10.5C5 10.7761 5.22386 11 5.5 11C5.77614 11 6 10.7761 6 10.5C6 10.2239 5.77614 10 5.5 10ZM18.5 10C18.2239 10 18 10.2239 18 10.5C18 10.7761 18.2239 11 18.5 11C18.7761 11 19 10.7761 19 10.5C19 10.2239 18.7761 10 18.5 10ZM12 2C14.2091 2 16 3.79086 16 6C16 8.20914 14.2091 10 12 10C9.79086 10 8 8.20914 8 6C8 3.79086 9.79086 2 12 2ZM12 4C10.8954 4 10 4.89543 10 6C10 7.10457 10.8954 8 12 8C13.1046 8 14 7.10457 14 6C14 4.89543 13.1046 4 12 4Z" />
    </svg>
  );
});

export const AccountIcon = React.forwardRef<SVGSVGElement, IconProps>(
  ({ ...props }, forwardedRef) => {
    return (
      <svg
        xmlns="http://www.w3.org/2000/svg"
        viewBox="0 0 24 24"
        fill="currentColor"
        {...props}
        ref={forwardedRef}
      >
        <path d="M12 22C6.47715 22 2 17.5228 2 12C2 6.47715 6.47715 2 12 2C17.5228 2 22 6.47715 22 12C22 17.5228 17.5228 22 12 22ZM12 20C16.4183 20 20 16.4183 20 12C20 7.58172 16.4183 4 12 4C7.58172 4 4 7.58172 4 12C4 16.4183 7.58172 20 12 20ZM12 8C12.5523 8 13 8.44772 13 9C13 9.55228 12.5523 10 12 10C11.4477 10 11 9.55228 11 9C11 8.44772 11.4477 8 12 8ZM12 12C13.6569 12 15 10.6569 15 9C15 7.34315 13.6569 6 12 6C10.3431 6 9 7.34315 9 9C9 10.6569 10.3431 12 12 12ZM12 15C10.8954 15 10 15.8954 10 17H8C8 14.7909 9.79086 13 12 13C14.2091 13 16 14.7909 16 17H14C14 15.8954 13.1046 15 12 15Z" />
      </svg>
    );
  },
);

export const FlashlightIcon = React.forwardRef<SVGSVGElement, IconProps>(
  ({ ...props }, forwardedRef) => {
    return (
      <svg
        xmlns="http://www.w3.org/2000/svg"
        viewBox="0 0 24 24"
        fill="currentColor"
        {...props}
        ref={forwardedRef}
      >
        <path d="M13 9H21L11 24V15H4L13 0V9ZM11 11V7.22063L7.53238 13H13V17.3944L17.263 11H11Z" />
      </svg>
    );
  },
);

export const BaseStationLineIcon = React.forwardRef<SVGSVGElement, IconProps>(
  ({ ...props }, forwardedRef) => {
    return (
      <svg
        xmlns="http://www.w3.org/2000/svg"
        viewBox="0 0 24 24"
        fill="currentColor"
        {...props}
        ref={forwardedRef}
      >
        <path d="M12 13L18 22H6L12 13ZM12 16.6L9.74 20H14.26L12 16.6ZM10.9393 10.5606C10.3536 9.97486 10.3536 9.02511 10.9393 8.43933C11.5251 7.85354 12.4749 7.85354 13.0607 8.43933C13.6464 9.02511 13.6464 9.97486 13.0607 10.5606C12.4749 11.1464 11.5251 11.1464 10.9393 10.5606ZM5.28249 2.78247L6.6967 4.19668C3.76777 7.12562 3.76777 11.8744 6.6967 14.8033L5.28249 16.2175C1.5725 12.5075 1.5725 6.49245 5.28249 2.78247ZM18.7175 2.78247C22.4275 6.49245 22.4275 12.5075 18.7175 16.2175L17.3033 14.8033C20.2322 11.8744 20.2322 7.12562 17.3033 4.19668L18.7175 2.78247ZM8.11091 5.6109L9.52513 7.02511C8.15829 8.39195 8.15829 10.608 9.52513 11.9749L8.11091 13.3891C5.96303 11.2412 5.96303 7.75878 8.11091 5.6109H8.11091ZM15.8891 5.6109C18.037 7.75878 18.037 11.2412 15.8891 13.3891L14.4749 11.9749C15.8417 10.608 15.8417 8.39195 14.4749 7.02511L15.8891 5.6109Z" />
      </svg>
    );
  },
);

export const FileEditLineIcon = React.forwardRef<SVGSVGElement, IconProps>(
  ({ ...props }, forwardedRef) => {
    return (
      <svg
        xmlns="http://www.w3.org/2000/svg"
        viewBox="0 0 24 24"
        fill="currentColor"
        {...props}
        ref={forwardedRef}
      >
        <path d="M21 6.75736L19 8.75736V4H10V9H5V20H19V17.2426L21 15.2426V21.0082C21 21.556 20.5551 22 20.0066 22H3.9934C3.44476 22 3 21.5501 3 20.9932V8L9.00319 2H19.9978C20.5513 2 21 2.45531 21 2.9918V6.75736ZM21.7782 8.80761L23.1924 10.2218L15.4142 18L13.9979 17.9979L14 16.5858L21.7782 8.80761Z" />
      </svg>
    );
  },
);

export const Filter2LineIcon = React.forwardRef<SVGSVGElement, IconProps>(
  ({ ...props }, forwardedRef) => {
    return (
      <svg
        xmlns="http://www.w3.org/2000/svg"
        viewBox="0 0 24 24"
        fill="currentColor"
        {...props}
        ref={forwardedRef}
      >
        <path d="M14 14V20L10 22V14L4 5V3H20V5L14 14ZM6.4037 5L12 13.3944L17.5963 5H6.4037Z" />
      </svg>
    );
  },
);

export const GroupLineIcon = React.forwardRef<SVGSVGElement, IconProps>(
  ({ ...props }, forwardedRef) => {
    return (
      <svg
        xmlns="http://www.w3.org/2000/svg"
        viewBox="0 0 24 24"
        fill="currentColor"
        {...props}
        ref={forwardedRef}
      >
        <path d="M2 22C2 17.5817 5.58172 14 10 14C14.4183 14 18 17.5817 18 22H16C16 18.6863 13.3137 16 10 16C6.68629 16 4 18.6863 4 22H2ZM10 13C6.685 13 4 10.315 4 7C4 3.685 6.685 1 10 1C13.315 1 16 3.685 16 7C16 10.315 13.315 13 10 13ZM10 11C12.21 11 14 9.21 14 7C14 4.79 12.21 3 10 3C7.79 3 6 4.79 6 7C6 9.21 7.79 11 10 11ZM18.2837 14.7028C21.0644 15.9561 23 18.752 23 22H21C21 19.564 19.5483 17.4671 17.4628 16.5271L18.2837 14.7028ZM17.5962 3.41321C19.5944 4.23703 21 6.20361 21 8.5C21 11.3702 18.8042 13.7252 16 13.9776V11.9646C17.6967 11.7222 19 10.264 19 8.5C19 7.11935 18.2016 5.92603 17.041 5.35635L17.5962 3.41321Z" />
      </svg>
    );
  },
);

export const Group2LineIcon = React.forwardRef<SVGSVGElement, IconProps>(
  ({ ...props }, forwardedRef) => {
    return (
      <svg
        xmlns="http://www.w3.org/2000/svg"
        viewBox="0 0 24 24"
        fill="currentColor"
        {...props}
        ref={forwardedRef}
      >
        <path d="M9.55 11.5C8.30736 11.5 7.3 10.4926 7.3 9.25C7.3 8.00736 8.30736 7 9.55 7C10.7926 7 11.8 8.00736 11.8 9.25C11.8 10.4926 10.7926 11.5 9.55 11.5ZM10 19.748V16.4C10 15.9116 10.1442 15.4627 10.4041 15.0624C10.1087 15.0213 9.80681 15 9.5 15C7.93201 15 6.49369 15.5552 5.37091 16.4797C6.44909 18.0721 8.08593 19.2553 10 19.748ZM4.45286 14.66C5.86432 13.6168 7.61013 13 9.5 13C10.5435 13 11.5431 13.188 12.4667 13.5321C13.3447 13.1888 14.3924 13 15.5 13C17.1597 13 18.6849 13.4239 19.706 14.1563C19.8976 13.4703 20 12.7471 20 12C20 7.58172 16.4183 4 12 4C7.58172 4 4 7.58172 4 12C4 12.9325 4.15956 13.8278 4.45286 14.66ZM18.8794 16.0859C18.4862 15.5526 17.1708 15 15.5 15C13.4939 15 12 15.7967 12 16.4V20C14.9255 20 17.4843 18.4296 18.8794 16.0859ZM12 22C6.47715 22 2 17.5228 2 12C2 6.47715 6.47715 2 12 2C17.5228 2 22 6.47715 22 12C22 17.5228 17.5228 22 12 22ZM15.5 12.5C14.3954 12.5 13.5 11.6046 13.5 10.5C13.5 9.39543 14.3954 8.5 15.5 8.5C16.6046 8.5 17.5 9.39543 17.5 10.5C17.5 11.6046 16.6046 12.5 15.5 12.5Z" />
      </svg>
    );
  },
);

export const Archive2LineIcon = React.forwardRef<SVGSVGElement, IconProps>(
  ({ ...props }, forwardedRef) => {
    return (
      <svg
        xmlns="http://www.w3.org/2000/svg"
        viewBox="0 0 24 24"
        fill="currentColor"
        {...props}
        ref={forwardedRef}
      >
        <path d="M22 20V7L20 3H4L2 7.00353V20C2 20.5523 2.44772 21 3 21H21C21.5523 21 22 20.5523 22 20ZM4 9H20V19H4V9ZM5.236 5H18.764L19.764 7H4.237L5.236 5ZM15 11H9V13H15V11Z" />
      </svg>
    );
  },
);

export const EyeNoneIcon = React.forwardRef<SVGSVGElement, IconProps>(
  ({ ...props }, forwardedRef) => {
    return (
      <svg
        xmlns="http://www.w3.org/2000/svg"
        viewBox="0 0 24 24"
        fill="currentColor"
        {...props}
        ref={forwardedRef}
      >
        <path d="M4.52047 5.93457L1.39366 2.80777L2.80788 1.39355L22.6069 21.1925L21.1927 22.6068L17.8827 19.2968C16.1814 20.3755 14.1638 21.0002 12.0003 21.0002C6.60812 21.0002 2.12215 17.1204 1.18164 12.0002C1.61832 9.62282 2.81932 7.5129 4.52047 5.93457ZM14.7577 16.1718L13.2937 14.7078C12.902 14.8952 12.4634 15.0002 12.0003 15.0002C10.3434 15.0002 9.00026 13.657 9.00026 12.0002C9.00026 11.537 9.10522 11.0984 9.29263 10.7067L7.82866 9.24277C7.30514 10.0332 7.00026 10.9811 7.00026 12.0002C7.00026 14.7616 9.23884 17.0002 12.0003 17.0002C13.0193 17.0002 13.9672 16.6953 14.7577 16.1718ZM7.97446 3.76015C9.22127 3.26959 10.5793 3.00016 12.0003 3.00016C17.3924 3.00016 21.8784 6.87992 22.8189 12.0002C22.5067 13.6998 21.8038 15.2628 20.8068 16.5925L16.947 12.7327C16.9821 12.4936 17.0003 12.249 17.0003 12.0002C17.0003 9.23873 14.7617 7.00016 12.0003 7.00016C11.7514 7.00016 11.5068 7.01833 11.2677 7.05343L7.97446 3.76015Z" />
      </svg>
    );
  },
);

export const CheckboxIcon2 = React.forwardRef<SVGSVGElement, IconProps>(
  ({ ...props }, forwardedRef) => {
    return (
      <svg
        xmlns="http://www.w3.org/2000/svg"
        viewBox="0 0 24 24"
        fill="currentColor"
        {...props}
        ref={forwardedRef}
      >
        <path d="M4 3H20C20.5523 3 21 3.44772 21 4V20C21 20.5523 20.5523 21 20 21H4C3.44772 21 3 20.5523 3 20V4C3 3.44772 3.44772 3 4 3ZM11.0026 16L18.0737 8.92893L16.6595 7.51472L11.0026 13.1716L8.17421 10.3431L6.75999 11.7574L11.0026 16Z" />
      </svg>
    );
  },
);

export const CheckboxBlankLine = React.forwardRef<SVGSVGElement, IconProps>(
  ({ ...props }, forwardedRef) => {
    return (
      <svg
        xmlns="http://www.w3.org/2000/svg"
        viewBox="0 0 24 24"
        fill="currentColor"
        {...props}
        ref={forwardedRef}
      >
        <path d="M4 3H20C20.5523 3 21 3.44772 21 4V20C21 20.5523 20.5523 21 20 21H4C3.44772 21 3 20.5523 3 20V4C3 3.44772 3.44772 3 4 3ZM5 5V19H19V5H5Z" />
      </svg>
    );
  },
);

export const QuestionMarkCircledIcon = React.forwardRef<SVGSVGElement, IconProps>(
  ({ ...props }, forwardedRef) => {
    return (
      <svg
        xmlns="http://www.w3.org/2000/svg"
        viewBox="0 0 24 24"
        fill="currentColor"
        {...props}
        ref={forwardedRef}
      >
        <path d="M12 22C6.47715 22 2 17.5228 2 12C2 6.47715 6.47715 2 12 2C17.5228 2 22 6.47715 22 12C22 17.5228 17.5228 22 12 22ZM11 15V17H13V15H11ZM13 13.3551C14.4457 12.9248 15.5 11.5855 15.5 10C15.5 8.067 13.933 6.5 12 6.5C10.302 6.5 8.88637 7.70919 8.56731 9.31346L10.5288 9.70577C10.6656 9.01823 11.2723 8.5 12 8.5C12.8284 8.5 13.5 9.17157 13.5 10C13.5 10.8284 12.8284 11.5 12 11.5C11.4477 11.5 11 11.9477 11 12.5V14H13V13.3551Z" />
      </svg>
    );
  },
);

export const ZoomInIcon = React.forwardRef<SVGSVGElement, IconProps>(
  ({ ...props }, forwardedRef) => {
    return (
      <svg
        xmlns="http://www.w3.org/2000/svg"
        viewBox="0 0 24 24"
        fill="currentColor"
        {...props}
        ref={forwardedRef}
      >
        <path d="M18.031 16.6168L22.3137 20.8995L20.8995 22.3137L16.6168 18.031C15.0769 19.263 13.124 20 11 20C6.032 20 2 15.968 2 11C2 6.032 6.032 2 11 2C15.968 2 20 6.032 20 11C20 13.124 19.263 15.0769 18.031 16.6168ZM10 10H7V12H10V15H12V12H15V10H12V7H10V10Z" />
      </svg>
    );
  },
);

export const EmptyPlaceholderIcon = React.forwardRef<SVGSVGElement, IconProps>(
  ({ ...props }, forwardedRef) => {
    return (
      <svg
        xmlns="http://www.w3.org/2000/svg"
        fill="none"
        stroke="currentColor"
        strokeLinecap="round"
        strokeLinejoin="round"
        strokeWidth="2"
        {...props}
        ref={forwardedRef}
        viewBox="0 0 24 24"
      >
        <circle cx="12" cy="11" r="1" />
        <path d="M11 17a1 1 0 0 1 2 0c0 .5-.34 3-.5 4.5a.5.5 0 0 1-1 0c-.16-1.5-.5-4-.5-4.5ZM8 14a5 5 0 1 1 8 0" />
        <path d="M17 18.5a9 9 0 1 0-10 0" />
      </svg>
    );
  },
);

export const BankCardIcon = React.forwardRef<SVGSVGElement, IconProps>(
  ({ ...props }, forwardedRef) => {
    return (
      <svg
        xmlns="http://www.w3.org/2000/svg"
        viewBox="0 0 24 24"
        fill="currentColor"
        {...props}
        ref={forwardedRef}
      >
        <path d="M3.00488 2.99979H21.0049C21.5572 2.99979 22.0049 3.4475 22.0049 3.99979V19.9998C22.0049 20.5521 21.5572 20.9998 21.0049 20.9998H3.00488C2.4526 20.9998 2.00488 20.5521 2.00488 19.9998V3.99979C2.00488 3.4475 2.4526 2.99979 3.00488 2.99979ZM20.0049 10.9998H4.00488V18.9998H20.0049V10.9998ZM20.0049 8.99979V4.99979H4.00488V8.99979H20.0049ZM14.0049 14.9998H18.0049V16.9998H14.0049V14.9998Z" />
      </svg>
    );
  },
);

export const ProjectIcon = React.forwardRef<SVGSVGElement, IconProps>(
  ({ ...props }, forwardedRef) => {
    return (
      <svg
        xmlns="http://www.w3.org/2000/svg"
        viewBox="0 0 24 24"
        fill="currentColor"
        {...props}
        ref={forwardedRef}
      >
        <path d="M3 3H21C21.5523 3 22 3.44772 22 4V20C22 20.5523 21.5523 21 21 21H3C2.44772 21 2 20.5523 2 20V4C2 3.44772 2.44772 3 3 3ZM11.126 12H4V19H20V12H18.874C18.4299 13.7252 16.8638 15 15 15C13.1362 15 11.5701 13.7252 11.126 12ZM11.126 10C11.5701 8.27477 13.1362 7 15 7C16.8638 7 18.4299 8.27477 18.874 10H20V5H4V10H11.126ZM15 13C16.1046 13 17 12.1046 17 11C17 9.89543 16.1046 9 15 9C13.8954 9 13 9.89543 13 11C13 12.1046 13.8954 13 15 13ZM6 15H8V17H6V15Z" />
      </svg>
    );
  },
);

<<<<<<< HEAD
export const PlugIcon = React.forwardRef<SVGSVGElement, IconProps>(({ ...props }, forwardedRef) => {
  return (
    <svg
      xmlns="http://www.w3.org/2000/svg"
      viewBox="0 0 24 24"
      fill="currentColor"
      {...props}
      ref={forwardedRef}
    >
      <path d="M7 5C7 2.79086 8.79086 1 11 1C13.2091 1 15 2.79086 15 5H18C18.5523 5 19 5.44772 19 6V9C21.2091 9 23 10.7909 23 13C23 15.2091 21.2091 17 19 17V20C19 20.5523 18.5523 21 18 21H4C3.44772 21 3 20.5523 3 20V6C3 5.44772 3.44772 5 4 5H7ZM11 3C9.89543 3 9 3.89543 9 5C9 5.23554 9.0403 5.45952 9.11355 5.66675C9.22172 5.97282 9.17461 6.31235 8.98718 6.57739C8.79974 6.84243 8.49532 7 8.17071 7H5V19H17V15.8293C17 15.5047 17.1576 15.2003 17.4226 15.0128C17.6877 14.8254 18.0272 14.7783 18.3332 14.8865C18.5405 14.9597 18.7645 15 19 15C20.1046 15 21 14.1046 21 13C21 11.8954 20.1046 11 19 11C18.7645 11 18.5405 11.0403 18.3332 11.1135C18.0272 11.2217 17.6877 11.1746 17.4226 10.9872C17.1576 10.7997 17 10.4953 17 10.1707V7H13.8293C13.5047 7 13.2003 6.84243 13.0128 6.57739C12.8254 6.31235 12.7783 5.97282 12.8865 5.66675C12.9597 5.45952 13 5.23555 13 5C13 3.89543 12.1046 3 11 3Z" />
    </svg>
  );
});

export const KeyIcon = React.forwardRef<SVGSVGElement, IconProps>(({ ...props }, forwardedRef) => {
  return (
    <svg
      xmlns="http://www.w3.org/2000/svg"
      viewBox="0 0 24 24"
      fill="currentColor"
      {...props}
      ref={forwardedRef}
    >
      <path d="M10.7577 11.8281L18.6066 3.97919L20.0208 5.3934L18.6066 6.80761L21.0815 9.28249L19.6673 10.6967L17.1924 8.22183L15.7782 9.63604L17.8995 11.7574L16.4853 13.1716L14.364 11.0503L12.1719 13.2423C13.4581 15.1837 13.246 17.8251 11.5355 19.5355C9.58291 21.4882 6.41709 21.4882 4.46447 19.5355C2.51184 17.5829 2.51184 14.4171 4.46447 12.4645C6.17493 10.754 8.81633 10.5419 10.7577 11.8281ZM10.1213 18.1213C11.2929 16.9497 11.2929 15.0503 10.1213 13.8787C8.94975 12.7071 7.05025 12.7071 5.87868 13.8787C4.70711 15.0503 4.70711 16.9497 5.87868 18.1213C7.05025 19.2929 8.94975 19.2929 10.1213 18.1213Z" />
    </svg>
  );
});

export const ArrowRightIcon2 = React.forwardRef<SVGSVGElement, IconProps>(
  ({ ...props }, forwardedRef) => {
    return (
      <svg
        xmlns="http://www.w3.org/2000/svg"
        viewBox="0 0 24 24"
        fill="currentColor"
        {...props}
        ref={forwardedRef}
      >
        <path d="M12 13H4V11H12V4L20 12L12 20V13Z" />
      </svg>
    );
  },
);

export const DisconnectIcon = React.forwardRef<SVGSVGElement, IconProps>(
  ({ ...props }, forwardedRef) => {
    return (
      <svg
        xmlns="http://www.w3.org/2000/svg"
        viewBox="0 0 24 24"
        fill="currentColor"
        {...props}
        ref={forwardedRef}
      >
        <path d="M17 17H22V19H19V22H17V17ZM7 7H2V5H5V2H7V7ZM18.364 15.5355L16.9497 14.1213L18.364 12.7071C20.3166 10.7545 20.3166 7.58866 18.364 5.63604C16.4113 3.68342 13.2455 3.68342 11.2929 5.63604L9.87868 7.05025L8.46447 5.63604L9.87868 4.22183C12.6123 1.48816 17.0445 1.48816 19.7782 4.22183C22.5118 6.9555 22.5118 11.3877 19.7782 14.1213L18.364 15.5355ZM15.5355 18.364L14.1213 19.7782C11.3877 22.5118 6.9555 22.5118 4.22183 19.7782C1.48816 17.0445 1.48816 12.6123 4.22183 9.87868L5.63604 8.46447L7.05025 9.87868L5.63604 11.2929C3.68342 13.2455 3.68342 16.4113 5.63604 18.364C7.58866 20.3166 10.7545 20.3166 12.7071 18.364L14.1213 16.9497L15.5355 18.364ZM14.8284 7.75736L16.2426 9.17157L9.17157 16.2426L7.75736 14.8284L14.8284 7.75736Z" />
      </svg>
    );
  },
);

export const ConnectIcon = React.forwardRef<SVGSVGElement, IconProps>(
  ({ ...props }, forwardedRef) => {
    return (
      <svg
        xmlns="http://www.w3.org/2000/svg"
        viewBox="0 0 24 24"
        fill="currentColor"
        {...props}
        ref={forwardedRef}
      >
        <path d="M18.3638 15.5355L16.9496 14.1213L18.3638 12.7071C20.3164 10.7545 20.3164 7.58866 18.3638 5.63604C16.4112 3.68341 13.2453 3.68341 11.2927 5.63604L9.87849 7.05025L8.46428 5.63604L9.87849 4.22182C12.6122 1.48815 17.0443 1.48815 19.778 4.22182C22.5117 6.95549 22.5117 11.3876 19.778 14.1213L18.3638 15.5355ZM15.5353 18.364L14.1211 19.7782C11.3875 22.5118 6.95531 22.5118 4.22164 19.7782C1.48797 17.0445 1.48797 12.6123 4.22164 9.87868L5.63585 8.46446L7.05007 9.87868L5.63585 11.2929C3.68323 13.2455 3.68323 16.4113 5.63585 18.364C7.58847 20.3166 10.7543 20.3166 12.7069 18.364L14.1211 16.9497L15.5353 18.364ZM14.8282 7.75736L16.2425 9.17157L9.17139 16.2426L7.75717 14.8284L14.8282 7.75736Z" />
      </svg>
    );
  },
);

export const SalesforceIcon = React.forwardRef<SVGSVGElement, IconProps>(
  ({ ...props }, forwardedRef) => {
    return (
      <svg
        xmlns="http://www.w3.org/2000/svg"
        fill="none"
        viewBox="0 0 210 155"
        {...props}
        ref={forwardedRef}
      >
        <g fillRule="evenodd" clipRule="evenodd">
          <path
            fill="#00A1E0"
            d="M86.853 24.393c6.73-7.03 16.104-11.397 26.467-11.397 13.776 0 25.798 7.706 32.199 19.146a44.384 44.384 0 0 1 18.201-3.88c24.849 0 44.99 20.38 44.99 45.523 0 25.143-20.141 45.523-44.99 45.523-3.038 0-6.001-.305-8.865-.884-5.636 10.08-16.383 16.893-28.711 16.893a32.553 32.553 0 0 1-14.387-3.322c-5.716 13.484-19.03 22.935-34.545 22.935-16.157 0-29.93-10.256-35.214-24.636-2.355.499-4.754.75-7.16.749C15.597 131.045 0 115.24 0 95.742a35.433 35.433 0 0 1 4.643-17.62 35.302 35.302 0 0 1 12.776-12.959 40.535 40.535 0 0 1-3.333-16.146c0-22.427 18.15-40.604 40.537-40.604a40.373 40.373 0 0 1 17.982 4.203 40.496 40.496 0 0 1 14.248 11.777Z"
          />
          <path
            fill="#fff"
            d="m30.23 84.395.845-2.35c.135-.404.439-.271.562-.195.235.14.404.265.707.444a10.104 10.104 0 0 0 5.513 1.593c1.863 0 3.018-.989 3.018-2.324v-.068c0-1.452-1.78-2.001-3.837-2.633l-.457-.147c-2.824-.805-5.843-1.97-5.843-5.556v-.073c0-3.402 2.736-5.776 6.653-5.776l.43-.005c2.3 0 4.524.671 6.135 1.651.146.092.288.261.206.485l-.868 2.352c-.153.4-.57.135-.57.135a12.32 12.32 0 0 0-5.438-1.4c-1.661 0-2.73.884-2.73 2.084v.076c0 1.398 1.831 1.996 3.954 2.69l.365.114c2.815.893 5.819 2.13 5.819 5.529v.07c0 3.675-2.662 5.958-6.942 5.958-2.102 0-4.113-.326-6.24-1.459-.402-.233-.8-.435-1.192-.72-.041-.06-.221-.131-.091-.475h.002Zm62.674 0 .847-2.35c.123-.386.482-.244.56-.195.232.144.406.265.707.444a10.118 10.118 0 0 0 5.519 1.593c1.856 0 3.014-.989 3.014-2.324v-.068c0-1.452-1.779-2.001-3.835-2.633l-.457-.147c-2.828-.805-5.848-1.97-5.848-5.556v-.073c0-3.402 2.74-5.776 6.656-5.776l.427-.005c2.301 0 4.527.671 6.14 1.651.142.092.286.261.206.485-.08.209-.792 2.132-.868 2.352-.157.4-.57.135-.57.135a12.323 12.323 0 0 0-5.44-1.4c-1.662 0-2.73.884-2.73 2.084v.076c0 1.398 1.829 1.996 3.954 2.69l.365.114c2.814.893 5.816 2.13 5.816 5.529v.07c0 3.675-2.659 5.958-6.939 5.958-2.105 0-4.116-.326-6.24-1.459-.403-.233-.8-.435-1.195-.72-.04-.06-.221-.131-.089-.475Zm46.36-11.055c.352 1.181.525 2.48.525 3.85 0 1.374-.173 2.668-.525 3.85a8.64 8.64 0 0 1-1.62 3.115 7.729 7.729 0 0 1-2.749 2.074c-1.095.504-2.383.755-3.83.755s-2.739-.251-3.83-.755a7.725 7.725 0 0 1-2.748-2.074 8.678 8.678 0 0 1-1.623-3.114 13.55 13.55 0 0 1-.525-3.85c0-1.374.175-2.67.525-3.85.351-1.191.897-2.24 1.62-3.114a7.863 7.863 0 0 1 2.751-2.093c1.093-.513 2.378-.771 3.83-.771s2.737.258 3.83.771c1.091.51 2.018 1.213 2.749 2.093.725.874 1.273 1.923 1.62 3.113Zm-3.57 3.85c0-2.076-.383-3.708-1.146-4.853-.753-1.135-1.894-1.685-3.483-1.685-1.589 0-2.721.55-3.465 1.685-.746 1.145-1.128 2.777-1.128 4.854 0 2.074.382 3.718 1.133 4.871.739 1.15 1.871 1.706 3.46 1.706s2.73-.559 3.483-1.706c.758-1.153 1.146-2.797 1.146-4.871Zm32.92 6.022.877 2.43a.33.33 0 0 1-.144.429c-1.354.527-3.232.902-5.061.902-3.1 0-5.474-.895-7.058-2.662-1.575-1.763-2.378-4.16-2.378-7.134 0-1.376.198-2.678.587-3.858.388-1.19.97-2.239 1.737-3.113a8.24 8.24 0 0 1 2.878-2.092c1.141-.51 2.483-.767 3.981-.767 1.011 0 1.91.062 2.682.176.824.128 1.922.426 2.385.607.085.032.32.146.224.423-.338.955-.568 1.578-.881 2.447-.137.371-.416.248-.416.248-1.175-.371-2.303-.54-3.775-.54-1.769 0-3.098.59-3.965 1.746-.876 1.165-1.367 2.692-1.374 4.723-.007 2.227.55 3.878 1.536 4.9.984 1.018 2.358 1.533 4.088 1.533a12.7 12.7 0 0 0 1.959-.14c.589-.094 1.141-.277 1.661-.48 0 0 .336-.126.457.222Zm18.284-10.547c.778 2.733.372 5.093.358 5.224-.03.311-.349.316-.349.316l-12.096-.01c.076 1.844.516 3.149 1.406 4.035.875.867 2.262 1.423 4.141 1.426 2.872.007 4.097-.573 4.967-.895 0 0 .331-.12.457.21l.787 2.223c.16.373.032.504-.103.58-.758.418-2.595 1.201-6.092 1.21-1.696.007-3.173-.235-4.389-.71a7.985 7.985 0 0 1-3.043-2.02 8.003 8.003 0 0 1-1.755-3.084 13.09 13.09 0 0 1-.546-3.874c0-1.374.176-2.678.53-3.871.353-1.202.903-2.262 1.636-3.153a7.954 7.954 0 0 1 2.787-2.129c1.11-.524 2.484-.78 3.995-.78 1.294 0 2.476.279 3.46.705.758.325 1.52.913 2.301 1.756.493.53 1.244 1.694 1.548 2.84Zm-12.03 2.534h8.629c-.089-1.113-.306-2.11-.804-2.862-.758-1.135-1.803-1.76-3.39-1.76-1.588 0-2.716.625-3.462 1.76-.489.751-.801 1.708-.973 2.862Zm-84.856-2.534c.776 2.733.377 5.093.363 5.224-.032.311-.351.316-.351.316l-12.098-.01c.078 1.844.516 3.149 1.408 4.035.875.867 2.26 1.423 4.139 1.426 2.871.007 4.102-.573 4.969-.895 0 0 .33-.12.454.21l.79 2.223c.16.373.032.504-.1.58-.763.418-2.603 1.201-6.095 1.21-1.698.007-3.175-.235-4.39-.71a8.019 8.019 0 0 1-3.044-2.02 8.032 8.032 0 0 1-1.751-3.084 13.042 13.042 0 0 1-.55-3.874c0-1.374.178-2.678.53-3.871a8.892 8.892 0 0 1 1.638-3.153 7.965 7.965 0 0 1 2.785-2.129c1.114-.524 2.488-.78 3.995-.78a8.765 8.765 0 0 1 3.465.705c.757.325 1.52.913 2.298 1.756.493.53 1.244 1.694 1.545 2.84Zm-12.031 2.534h8.633c-.092-1.113-.309-2.11-.804-2.862-.753-1.135-1.803-1.76-3.39-1.76-1.588 0-2.718.625-3.46 1.76-.493.751-.803 1.708-.98 2.862Zm-21.333-.58s.954.085 1.994.237v-.513c0-1.619-.335-2.381-.995-2.892-.675-.517-1.684-.785-2.99-.785 0 0-2.944-.037-5.273 1.232-.107.064-.196.1-.196.1s-.292.104-.397-.196l-.856-2.308c-.133-.332.107-.483.107-.483 1.089-.852 3.727-1.367 3.727-1.367a19.821 19.821 0 0 1 3.244-.3c2.415 0 4.285.564 5.556 1.678 1.274 1.12 1.922 2.924 1.922 5.355l.007 11.099s.025.32-.279.394c0 0-.445.123-.844.217a70.48 70.48 0 0 1-3.05.593 22.173 22.173 0 0 1-3.675.307c-1.175 0-2.253-.11-3.202-.328a6.656 6.656 0 0 1-2.463-1.071 5.014 5.014 0 0 1-1.575-1.898c-.372-.762-.56-1.694-.56-2.77 0-1.055.222-1.996.649-2.797a5.843 5.843 0 0 1 1.757-2.001 7.808 7.808 0 0 1 2.523-1.175 11.554 11.554 0 0 1 2.98-.382c.76 0 1.395.016 1.889.055Zm-4.815 8.526c-.006-.002 1.085.859 3.548.708a24.628 24.628 0 0 0 3.264-.435V77.9s-1.548-.254-3.285-.279c-2.463-.03-3.513.88-3.506.877-.726.517-1.08 1.284-1.08 2.346 0 .68.121 1.212.365 1.582.153.245.22.337.694.72ZM154.22 68.368c-.114.332-.701 1.994-.913 2.545-.078.211-.206.355-.441.33 0 0-.694-.16-1.328-.16-.436 0-1.059.055-1.621.229a3.625 3.625 0 0 0-1.493.9c-.442.428-.801 1.03-1.061 1.785-.265.76-.402 1.969-.402 3.182v9.038a.377.377 0 0 1-.106.261.36.36 0 0 1-.259.108h-3.175a.367.367 0 0 1-.374-.366V68.123c0-.204.148-.367.351-.367h3.098c.205 0 .351.163.351.367v1.479c.463-.623 1.294-1.172 2.045-1.511.754-.344 1.596-.595 3.118-.504.792.048 1.822.266 2.03.346a.33.33 0 0 1 .18.435Zm-29.834-8.386c.085.034.315.146.224.421l-.929 2.548c-.078.193-.128.307-.523.188a5.43 5.43 0 0 0-1.614-.252c-.479 0-.913.062-1.296.19a2.474 2.474 0 0 0-1.014.627 3.54 3.54 0 0 0-.849 1.296c-.445 1.282-.616 2.649-.639 2.736h3.867c.326 0 .429.15.397.391l-.452 2.523c-.073.366-.404.353-.404.353h-3.985l-2.724 15.466a23.967 23.967 0 0 1-1.063 4.075c-.427 1.12-.868 1.937-1.575 2.718a5.546 5.546 0 0 1-2.235 1.561c-.838.31-1.856.467-2.967.467-.53 0-1.101-.011-1.774-.172a9.54 9.54 0 0 1-1.107-.325c-.148-.052-.269-.242-.183-.485.083-.24.799-2.207.895-2.466.123-.31.438-.192.438-.192.215.092.366.151.651.208a5.5 5.5 0 0 0 .972.108c.528 0 1.007-.064 1.425-.206.502-.163.799-.458 1.105-.852.319-.414.579-.975.846-1.728.267-.762.512-1.77.722-2.99l2.711-15.185h-2.67c-.32 0-.429-.151-.393-.394l.448-2.523c.07-.366.41-.352.41-.352h2.742l.148-.82c.411-2.436 1.226-4.288 2.431-5.503 1.212-1.225 2.936-1.843 5.122-1.843.626 0 1.178.041 1.646.126.459.087.808.167 1.196.286ZM70.343 86.218c0 .206-.141.368-.347.368H66.79c-.205 0-.345-.165-.345-.366v-25.9c0-.199.142-.363.343-.363h3.21c.205 0 .346.164.346.366v25.895Z"
          />
        </g>
      </svg>
    );
  },
);

export const SegmentTwilioIcon = React.forwardRef<SVGSVGElement, IconProps>(
  ({ ...props }, forwardedRef) => {
    return (
      <svg
        xmlns="http://www.w3.org/2000/svg"
        fill="none"
        viewBox="0 0 300 154"
        {...props}
        ref={forwardedRef}
      >
        <path
          fill="#121C2D"
          d="M82.378 100.153v-6.886c4.274 3.087 9.102 4.63 13.594 4.63 3.601 0 5.758-1.602 5.758-4.946 0-3.344-2.929-3.918-7.044-4.571-7.302-1.227-12.803-2.513-12.803-10.705 0-8.191 5.462-12.03 13.693-12.03 5.362 0 10.19 1.543 12.763 3.245v6.589c-3.601-2.474-8.588-3.76-12.921-3.76-3.542 0-5.917 1.603-5.917 4.888 0 3.284 2.672 3.957 6.847 4.63 7.103 1.187 13.02 2.632 13.02 10.546 0 7.915-5.303 12.347-13.277 12.347-5.917 0-10.349-1.701-13.693-3.957l-.02-.02Zm30.314-10.645v-.712c0-8.805 5.758-14.405 13.317-14.405 7.558 0 12.762 4.63 12.762 13.791v2.988h-18.619c.316 4.571 3.759 7.104 9.26 7.104 2.889 0 5.6-.713 8.231-1.9v5.501c-2.156 1.128-5.402 2.256-9.873 2.256-9.201 0-15.078-4.888-15.078-14.603v-.02Zm7.361-2.889h11.516c-.258-4.69-2.315-7.004-5.6-7.004-3.601 0-5.6 2.77-5.916 7.004Zm20.202 22.736c0-2.573 2.315-4.69 7.559-5.857-4.314-.574-5.818-2.256-5.818-4.175 0-2.414 1.9-4.433 6.748-5.66-4.274-1.345-6.53-4.57-6.53-8.646 0-6.431 5.659-9.933 12.149-9.933h15.493v5.757h-4.729c.831 1.089 1.286 2.632 1.286 3.958 0 5.976-5.144 9.616-12.09 9.616h-1.187c-1.86 0-4.274.831-4.274 2.316 0 .93.93 1.345 3.542 1.345h7.302c6.232 0 9.774 1.8 9.774 6.688 0 5.916-5.56 9.874-16.265 9.874h-1.602c-4.888 0-11.378-1.128-11.378-5.303l.02.02Zm21.924-3.087c0-1.9-1.642-2.375-4.571-2.375h-4.056c-3.542 0-5.976 1.385-5.976 3.285 0 1.9 2.315 2.513 5.6 2.513h1.741c4.432 0 7.262-1.227 7.262-3.443v.02Zm-2.77-21.45c0-2.928-1.544-5.144-5.046-5.144-3.502 0-5.046 2.216-5.046 5.204 0 2.988 1.544 5.204 5.046 5.204 3.502 0 5.046-2.414 5.046-5.243v-.02Zm13.851-9.715h7.202v6.273c2.256-4.116 5.462-7.045 10.032-7.045 4.274 0 6.847 2.929 7.361 7.104 2.315-4.314 5.501-7.104 9.933-7.104 5.145 0 8.232 3.245 8.232 10.23v18.837h-7.519V86.481c0-4.017-1.385-6.174-4.571-6.174-2.157 0-3.7 1.286-4.571 2.77-.673.97-.93 2.315-.93 3.542l-.099 16.779h-7.4V86.579c0-4.372-1.445-6.272-4.571-6.272-2.315 0-3.76 1.286-4.63 2.77-.614.97-.93 2.256-.93 3.542v16.779h-7.519V75.103h-.02Zm47.133 14.405v-.712c0-8.805 5.758-14.405 13.316-14.405 7.559 0 12.763 4.63 12.763 13.791v2.988h-18.62c.317 4.571 3.76 7.104 9.261 7.104 2.888 0 5.599-.713 8.231-1.9v5.501c-2.157 1.128-5.402 2.256-9.874 2.256-9.201 0-15.077-4.888-15.077-14.603v-.02Zm7.36-2.889h11.516c-.257-4.69-2.315-7.004-5.599-7.004-3.602 0-5.6 2.77-5.917 7.004Zm23.467-11.516h7.203v6.431c2.156-4.274 5.402-7.143 10.19-7.143 5.303 0 8.231 3.403 8.231 10.29v18.718h-7.519V86.362c0-3.8-1.543-5.916-4.729-5.916-2.157 0-3.858 1.088-4.788 2.73-.713 1.03-1.089 2.216-1.089 3.602v16.621H251.2V75.103h.02Zm33.777 20.223V80.86h-5.204V75.4l2.117-.06c1.86 0 3.344-.672 3.542-3.7l.455-5.5h6.688v8.943h7.361v5.758h-7.46v13.317c0 2.889 1.543 4.017 4.274 4.017.871 0 2.157-.159 2.829-.356v5.144c-1.088.455-3.344 1.029-5.758 1.029-6.331 0-8.844-2.73-8.844-8.686v.02ZM85.98 47.52h-3.225v-2.454h9.458v2.454h-3.285v9.419H85.98V47.52Zm9.082-2.454h3.008l1.8 8.924 1.821-8.943h3.581l1.82 8.983 1.742-8.964h3.007l-2.572 11.892h-3.957l-1.86-8.547-1.781 8.547h-3.997l-2.592-11.892h-.02Zm20.242 0h2.928V56.94h-2.928V45.066Zm7.381 0h2.928v9.221h4.828v2.632h-7.756V45.067Zm11.258 0h2.929V56.94h-2.929V45.066Zm6.807 6.056v-.238c0-3.799 2.157-6.055 5.481-6.055s5.422 2.276 5.422 6.055v.238c0 3.799-2.157 6.054-5.461 6.054-3.305 0-5.462-2.216-5.462-6.054h.02Zm7.875-.06v-.118c0-2.652-.91-3.76-2.394-3.76s-2.453 1.088-2.453 3.76v.118c0 2.73.93 3.76 2.453 3.76 1.524 0 2.394-1.108 2.394-3.76Z"
        />
        <path
          fill="#25C365"
          d="M57.308 62.539H25.886a2.097 2.097 0 0 0-2.097 2.097v3.72c0 1.158.939 2.097 2.097 2.097h31.422a2.097 2.097 0 0 0 2.097-2.097v-3.72a2.097 2.097 0 0 0-2.097-2.097ZM33.564 78.368H2.142a2.097 2.097 0 0 0-2.098 2.098v3.72c0 1.158.94 2.097 2.098 2.097h31.422c1.158 0 2.097-.94 2.097-2.097v-3.72a2.097 2.097 0 0 0-2.097-2.098Zm-21.647 21.766a3.957 3.957 0 1 0 0-7.915 3.957 3.957 0 0 0 0 7.915Zm35.616-43.532a3.957 3.957 0 1 0 0-7.914 3.957 3.957 0 0 0 0 7.914ZM29.725 98.155c-2.216 0-4.373-.317-6.411-.91-.97-.277-1.999.277-2.355 1.226l-1.346 3.72a1.988 1.988 0 0 0 1.326 2.592 31.405 31.405 0 0 0 8.786 1.267c12.92 0 23.981-7.757 28.908-18.837.475-1.069-.02-2.315-1.127-2.711l-3.72-1.365c-.95-.357-2.038.079-2.454.989-3.72 8.231-12.01 13.99-21.607 13.99v.039Zm0-47.489c2.216 0 4.373.317 6.41.91.97.277 2-.276 2.355-1.226l1.346-3.72a1.989 1.989 0 0 0-1.326-2.592 31.434 31.434 0 0 0-8.785-1.267C16.804 42.751 5.743 50.508.816 61.59c-.475 1.068.02 2.315 1.128 2.71l3.72 1.366c.95.356 2.038-.08 2.453-.99 3.72-8.23 12.011-13.989 21.608-13.989v-.02Z"
        />
      </svg>
    );
  },
);

export const HubspotIcon = React.forwardRef<SVGSVGElement, IconProps>(
  ({ ...props }, forwardedRef) => {
    return (
      <svg
        xmlns="http://www.w3.org/2000/svg"
        fill="none"
        viewBox="0 0 216 154"
        {...props}
        ref={forwardedRef}
      >
        <path
          fill="#213343"
          d="M23.785 76.526H7.997v16.632H.5V52.121h7.497v17.192h15.788V52.122h7.495v41.035h-7.495v-16.63Zm31.484 3.368c0 3.417-2.784 6.198-6.201 6.198-3.418 0-6.2-2.78-6.2-6.198V62.318h-7.1v17.576c0 7.332 5.967 13.297 13.3 13.297 7.331 0 13.297-5.965 13.297-13.297V62.318H55.27v17.576Zm52.678-15.766c0-3.604 2.385-4.747 4.996-4.747 2.103 0 4.885 1.6 6.7 3.545l4.656-5.488c-2.326-3.143-7.039-5.316-10.901-5.316-7.724 0-13.29 4.516-13.29 12.006 0 13.89 16.981 9.487 16.981 17.264 0 2.398-2.327 4.515-4.996 4.515-4.203 0-5.567-2.058-7.497-4.23l-5.169 5.372c3.296 4.06 7.383 6.118 12.268 6.118 7.326 0 13.232-4.573 13.232-11.72 0-15.434-16.98-10.632-16.98-17.32Zm105.052 22.474c-4.201 0-5.393-1.816-5.393-4.6V69.679h6.529v-6.246h-6.529v-8.236l-7.21 3.237v25.102c0 6.418 4.427 9.655 10.502 9.655.908 0 2.159-.059 2.841-.227l1.761-6.474a37.94 37.94 0 0 1-2.501.112ZM82.329 62.523c-3.522 0-5.98 1.023-8.353 3.353v-13.51h-7.122v25.037c0 9.37 6.775 15.788 14.387 15.788 8.462 0 15.876-6.532 15.876-15.333 0-8.69-6.837-15.335-14.788-15.335Zm-.045 23.5a8.077 8.077 0 1 1 0-16.154 8.077 8.077 0 0 1 0 16.155Zm77.364-8.535c0-8.8-7.414-15.333-15.876-15.333-7.613 0-14.388 6.418-14.388 15.789v25.035h7.122V89.471c2.374 2.33 4.832 3.352 8.353 3.352 7.952 0 14.789-6.645 14.789-15.335Zm-6.756-.088a8.077 8.077 0 1 1-16.155 0 8.077 8.077 0 1 1 16.155 0Z"
        />
        <path
          fill="#FF5C35"
          d="M182.661 61.81v-7.154c1.867-.882 3.175-2.771 3.175-4.963v-.166c0-3.025-2.475-5.5-5.501-5.5h-.165c-3.026 0-5.501 2.475-5.501 5.5v.166c0 2.192 1.308 4.081 3.176 4.963v7.154a15.6 15.6 0 0 0-7.417 3.264l-19.642-15.28c.13-.497.22-1.01.221-1.548a6.205 6.205 0 1 0-6.213 6.197c1.117.002 2.151-.316 3.057-.83l19.321 15.03a15.608 15.608 0 0 0-2.605 8.65 15.6 15.6 0 0 0 2.845 8.993l-5.876 5.876a5.04 5.04 0 0 0-1.457-.237 5.099 5.099 0 1 0 5.099 5.099c0-.51-.097-.993-.237-1.457l5.813-5.812a15.595 15.595 0 0 0 9.499 3.224c8.663 0 15.686-7.023 15.686-15.687 0-7.842-5.761-14.32-13.278-15.482Zm-2.408 23.525a8.043 8.043 0 1 1-.001-16.086 8.043 8.043 0 0 1 .001 16.086Z"
        />
      </svg>
    );
  },
);

export const UsertourIcon2 = React.forwardRef<SVGSVGElement, IconProps>(
  ({ ...props }, forwardedRef) => {
    return (
      <svg
        xmlns="http://www.w3.org/2000/svg"
        xmlnsXlink="http://www.w3.org/1999/xlink"
        fill="none"
        viewBox="0 0 512 512"
        {...props}
        ref={forwardedRef}
      >
        <defs>
          <clipPath id="master_svg0_5_12">
            <rect x="0" y="0" width="512" height="512" rx="0" />
          </clipPath>
        </defs>
        <g clipPath="url(#master_svg0_5_12)">
          <g>
            <path
              d="M0,117.35C0,117.35,142.65,481.15,142.65,481.15C142.65,481.15,158.45,81.75,158.45,81.75C158.45,81.75,0,117.35,0,117.35C0,117.35,0,117.35,0,117.35Z"
              fill="currentColor"
              fillOpacity="1"
            />
          </g>
          <g>
            <path
              d="M194.64834594726562,74.9C194.64834594726562,74.9,147.64834594726562,481.7,147.64834594726562,481.7C147.64834594726562,481.7,511.99834594726565,0,511.99834594726565,0C511.99834594726565,0,194.64834594726562,74.9,194.64834594726562,74.9C194.64834594726562,74.9,194.64834594726562,74.9,194.64834594726562,74.9Z"
              fill="currentColor"
              fillOpacity="1"
            />
          </g>
        </g>
      </svg>
    );
  },
);

export const ArrowRightLeftIcon = React.forwardRef<SVGSVGElement, IconProps>(
=======
export const SuccessIcon = React.forwardRef<SVGSVGElement, IconProps>(
>>>>>>> 31434c4d
  ({ ...props }, forwardedRef) => {
    return (
      <svg
        xmlns="http://www.w3.org/2000/svg"
<<<<<<< HEAD
=======
        width="36"
        height="36"
>>>>>>> 31434c4d
        viewBox="0 0 24 24"
        fill="currentColor"
        {...props}
        ref={forwardedRef}
      >
<<<<<<< HEAD
        <path d="M7.44975 7.05029L2.5 12L7.44727 16.9473L8.86148 15.5331L6.32843 13H17.6708L15.1358 15.535L16.55 16.9493L21.5 11.9996L16.5503 7.0498L15.136 8.46402L17.6721 11H6.32843L8.86396 8.46451L7.44975 7.05029Z" />
=======
        <path d="M12 22C17.5228 22 22 17.5228 22 12C22 6.47715 17.5228 2 12 2C6.47715 2 2 6.47715 2 12C2 17.5228 6.47715 22 12 22ZM17.4571 9.45711L11 15.9142L6.79289 11.7071L8.20711 10.2929L11 13.0858L16.0429 8.04289L17.4571 9.45711Z" />
>>>>>>> 31434c4d
      </svg>
    );
  },
);

<<<<<<< HEAD
export const EqualIcon = React.forwardRef<SVGSVGElement, IconProps>(
=======
export const WarningIcon = React.forwardRef<SVGSVGElement, IconProps>(
>>>>>>> 31434c4d
  ({ ...props }, forwardedRef) => {
    return (
      <svg
        xmlns="http://www.w3.org/2000/svg"
<<<<<<< HEAD
=======
        width="36"
        height="36"
>>>>>>> 31434c4d
        viewBox="0 0 24 24"
        fill="currentColor"
        {...props}
        ref={forwardedRef}
      >
<<<<<<< HEAD
        <path d="M19 8H5V10H19V8ZM19 14H5V16H19V14Z" />
=======
        <path d="M12 22C6.47715 22 2 17.5228 2 12C2 6.47715 6.47715 2 12 2C17.5228 2 22 6.47715 22 12C22 17.5228 17.5228 22 12 22ZM11 15V17H13V15H11ZM11 7V13H13V7H11Z" />
>>>>>>> 31434c4d
      </svg>
    );
  },
);

<<<<<<< HEAD
export const ArrowLeftIcon = React.forwardRef<SVGSVGElement, IconProps>(
=======
export const ErrorIcon = React.forwardRef<SVGSVGElement, IconProps>(
>>>>>>> 31434c4d
  ({ ...props }, forwardedRef) => {
    return (
      <svg
        xmlns="http://www.w3.org/2000/svg"
<<<<<<< HEAD
=======
        width="36"
        height="36"
>>>>>>> 31434c4d
        viewBox="0 0 24 24"
        fill="currentColor"
        {...props}
        ref={forwardedRef}
      >
<<<<<<< HEAD
        <path d="M7.82843 10.9999H20V12.9999H7.82843L13.1924 18.3638L11.7782 19.778L4 11.9999L11.7782 4.22168L13.1924 5.63589L7.82843 10.9999Z" />
=======
        <path d="M12 22C6.47715 22 2 17.5228 2 12C2 6.47715 6.47715 2 12 2C17.5228 2 22 6.47715 22 12C22 17.5228 17.5228 22 12 22ZM12 10.5858L9.17157 7.75736L7.75736 9.17157L10.5858 12L7.75736 14.8284L9.17157 16.2426L12 13.4142L14.8284 16.2426L16.2426 14.8284L13.4142 12L16.2426 9.17157L14.8284 7.75736L12 10.5858Z" />
>>>>>>> 31434c4d
      </svg>
    );
  },
);<|MERGE_RESOLUTION|>--- conflicted
+++ resolved
@@ -1869,7 +1869,6 @@
   },
 );
 
-<<<<<<< HEAD
 export const PlugIcon = React.forwardRef<SVGSVGElement, IconProps>(({ ...props }, forwardedRef) => {
   return (
     <svg
@@ -2055,86 +2054,102 @@
 );
 
 export const ArrowRightLeftIcon = React.forwardRef<SVGSVGElement, IconProps>(
-=======
+  ({ ...props }, forwardedRef) => {
+    return (
+      <svg
+        xmlns="http://www.w3.org/2000/svg"
+        viewBox="0 0 24 24"
+        fill="currentColor"
+        {...props}
+        ref={forwardedRef}
+      >
+        <path d="M7.44975 7.05029L2.5 12L7.44727 16.9473L8.86148 15.5331L6.32843 13H17.6708L15.1358 15.535L16.55 16.9493L21.5 11.9996L16.5503 7.0498L15.136 8.46402L17.6721 11H6.32843L8.86396 8.46451L7.44975 7.05029Z" />
+      </svg>
+    );
+  },
+);
+
+export const EqualIcon = React.forwardRef<SVGSVGElement, IconProps>(
+  ({ ...props }, forwardedRef) => {
+    return (
+      <svg
+        xmlns="http://www.w3.org/2000/svg"
+        viewBox="0 0 24 24"
+        fill="currentColor"
+        {...props}
+        ref={forwardedRef}
+      >
+        <path d="M19 8H5V10H19V8ZM19 14H5V16H19V14Z" />
+      </svg>
+    );
+  },
+);
+
+export const ArrowLeftIcon = React.forwardRef<SVGSVGElement, IconProps>(
+  ({ ...props }, forwardedRef) => {
+    return (
+      <svg
+        xmlns="http://www.w3.org/2000/svg"
+        viewBox="0 0 24 24"
+        fill="currentColor"
+        {...props}
+        ref={forwardedRef}
+      >
+        <path d="M7.82843 10.9999H20V12.9999H7.82843L13.1924 18.3638L11.7782 19.778L4 11.9999L11.7782 4.22168L13.1924 5.63589L7.82843 10.9999Z" />
+      </svg>
+    );
+  },
+);
+
 export const SuccessIcon = React.forwardRef<SVGSVGElement, IconProps>(
->>>>>>> 31434c4d
-  ({ ...props }, forwardedRef) => {
-    return (
-      <svg
-        xmlns="http://www.w3.org/2000/svg"
-<<<<<<< HEAD
-=======
-        width="36"
-        height="36"
->>>>>>> 31434c4d
-        viewBox="0 0 24 24"
-        fill="currentColor"
-        {...props}
-        ref={forwardedRef}
-      >
-<<<<<<< HEAD
-        <path d="M7.44975 7.05029L2.5 12L7.44727 16.9473L8.86148 15.5331L6.32843 13H17.6708L15.1358 15.535L16.55 16.9493L21.5 11.9996L16.5503 7.0498L15.136 8.46402L17.6721 11H6.32843L8.86396 8.46451L7.44975 7.05029Z" />
-=======
+  ({ ...props }, forwardedRef) => {
+    return (
+      <svg
+        xmlns="http://www.w3.org/2000/svg"
+        width="36"
+        height="36"
+        viewBox="0 0 24 24"
+        fill="currentColor"
+        {...props}
+        ref={forwardedRef}
+      >
         <path d="M12 22C17.5228 22 22 17.5228 22 12C22 6.47715 17.5228 2 12 2C6.47715 2 2 6.47715 2 12C2 17.5228 6.47715 22 12 22ZM17.4571 9.45711L11 15.9142L6.79289 11.7071L8.20711 10.2929L11 13.0858L16.0429 8.04289L17.4571 9.45711Z" />
->>>>>>> 31434c4d
-      </svg>
-    );
-  },
-);
-
-<<<<<<< HEAD
-export const EqualIcon = React.forwardRef<SVGSVGElement, IconProps>(
-=======
+      </svg>
+    );
+  },
+);
+
 export const WarningIcon = React.forwardRef<SVGSVGElement, IconProps>(
->>>>>>> 31434c4d
-  ({ ...props }, forwardedRef) => {
-    return (
-      <svg
-        xmlns="http://www.w3.org/2000/svg"
-<<<<<<< HEAD
-=======
-        width="36"
-        height="36"
->>>>>>> 31434c4d
-        viewBox="0 0 24 24"
-        fill="currentColor"
-        {...props}
-        ref={forwardedRef}
-      >
-<<<<<<< HEAD
-        <path d="M19 8H5V10H19V8ZM19 14H5V16H19V14Z" />
-=======
+  ({ ...props }, forwardedRef) => {
+    return (
+      <svg
+        xmlns="http://www.w3.org/2000/svg"
+        width="36"
+        height="36"
+        viewBox="0 0 24 24"
+        fill="currentColor"
+        {...props}
+        ref={forwardedRef}
+      >
         <path d="M12 22C6.47715 22 2 17.5228 2 12C2 6.47715 6.47715 2 12 2C17.5228 2 22 6.47715 22 12C22 17.5228 17.5228 22 12 22ZM11 15V17H13V15H11ZM11 7V13H13V7H11Z" />
->>>>>>> 31434c4d
-      </svg>
-    );
-  },
-);
-
-<<<<<<< HEAD
-export const ArrowLeftIcon = React.forwardRef<SVGSVGElement, IconProps>(
-=======
+      </svg>
+    );
+  },
+);
+
 export const ErrorIcon = React.forwardRef<SVGSVGElement, IconProps>(
->>>>>>> 31434c4d
-  ({ ...props }, forwardedRef) => {
-    return (
-      <svg
-        xmlns="http://www.w3.org/2000/svg"
-<<<<<<< HEAD
-=======
-        width="36"
-        height="36"
->>>>>>> 31434c4d
-        viewBox="0 0 24 24"
-        fill="currentColor"
-        {...props}
-        ref={forwardedRef}
-      >
-<<<<<<< HEAD
-        <path d="M7.82843 10.9999H20V12.9999H7.82843L13.1924 18.3638L11.7782 19.778L4 11.9999L11.7782 4.22168L13.1924 5.63589L7.82843 10.9999Z" />
-=======
+  ({ ...props }, forwardedRef) => {
+    return (
+      <svg
+        xmlns="http://www.w3.org/2000/svg"
+        width="36"
+        height="36"
+        viewBox="0 0 24 24"
+        fill="currentColor"
+        {...props}
+        ref={forwardedRef}
+      >
         <path d="M12 22C6.47715 22 2 17.5228 2 12C2 6.47715 6.47715 2 12 2C17.5228 2 22 6.47715 22 12C22 17.5228 17.5228 22 12 22ZM12 10.5858L9.17157 7.75736L7.75736 9.17157L10.5858 12L7.75736 14.8284L9.17157 16.2426L12 13.4142L14.8284 16.2426L16.2426 14.8284L13.4142 12L16.2426 9.17157L14.8284 7.75736L12 10.5858Z" />
->>>>>>> 31434c4d
       </svg>
     );
   },
