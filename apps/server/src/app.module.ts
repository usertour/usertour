--- conflicted
+++ resolved
@@ -28,11 +28,8 @@
 import { SubscriptionModule } from './subscription/subscription.module';
 import { LoggerModule } from 'nestjs-pino';
 import api from '@opentelemetry/api';
-<<<<<<< HEAD
 import { OpenapiModule } from './openapi/openapi.module';
-=======
 import { DbMonitorModule } from './common/db-monitor/db-monitor.module';
->>>>>>> d02aa2b4
 
 @Module({
   imports: [
@@ -66,13 +63,7 @@
           env: process.env.NODE_ENV,
           uid: (req as any).user?.id || 'anonymous',
         }),
-        transport: {
-          target: process.env.NODE_ENV !== 'production' ? 'pino-pretty' : 'pino/file',
-          options: {
-            destination: 1, // stdout
-            sync: false,
-          },
-        },
+        transport: process.env.NODE_ENV !== 'production' ? { target: 'pino-pretty' } : undefined,
       },
     }),
     BullModule.forRootAsync({
@@ -121,11 +112,8 @@
     LocalizationsModule,
     TeamModule,
     SubscriptionModule,
-<<<<<<< HEAD
     OpenapiModule,
-=======
     DbMonitorModule,
->>>>>>> d02aa2b4
   ],
   controllers: [AppController],
   providers: [AppService, AppResolver],
