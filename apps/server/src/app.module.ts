--- conflicted
+++ resolved
@@ -28,11 +28,8 @@
 import { SubscriptionModule } from './subscription/subscription.module';
 import { LoggerModule } from 'nestjs-pino';
 import api from '@opentelemetry/api';
-<<<<<<< HEAD
 import { IntegrationsModule } from './integrations/integrations.module';
-=======
 import { OpenAPIModule } from './openapi/openapi.module';
->>>>>>> 288f37c4
 
 @Module({
   imports: [
@@ -116,11 +113,8 @@
     LocalizationsModule,
     TeamModule,
     SubscriptionModule,
-<<<<<<< HEAD
     IntegrationsModule,
-=======
     OpenAPIModule,
->>>>>>> 288f37c4
   ],
   controllers: [AppController],
   providers: [AppService, AppResolver],
