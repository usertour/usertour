--- conflicted
+++ resolved
@@ -94,21 +94,6 @@
 }
 
 model Project {
-<<<<<<< HEAD
-  id            String          @id @default(cuid())
-  createdAt     DateTime        @default(now()) @db.Timestamptz(6)
-  updatedAt     DateTime        @updatedAt @db.Timestamptz(6)
-  name          String
-  logoUrl       String?
-  users         UserOnProject[]
-  environments  Environment[]
-  themes        Theme[]
-  attributes    Attribute[]
-  events        Event[]
-  localizations Localization[]
-  invites       Invite[]
-  integrations Integration[]
-=======
   id             String          @id @default(cuid())
   createdAt      DateTime        @default(now()) @db.Timestamptz(6)
   updatedAt      DateTime        @updatedAt @db.Timestamptz(6)
@@ -125,7 +110,7 @@
   events         Event[]
   localizations  Localization[]
   invites        Invite[]
->>>>>>> 55200abe
+  integrations Integration[]
 }
 
 model UserOnProject {
@@ -498,39 +483,6 @@
   @@index([userId])
 }
 
-<<<<<<< HEAD
-model Integration {
-  id          String   @id @default(cuid())
-  createdAt   DateTime @default(now()) @db.Timestamptz(6)
-  updatedAt   DateTime @updatedAt @db.Timestamptz(6)
-  // Name of the integration (e.g., "Google Analytics")
-  displayName        String
-   // code of integration (e.g., "ga", "mixpanel", "posthog")
-  codeName        String
-  // Description of the integration
-  description String?
-  // JSON schema for configuration (optional)
-  configSchema Json?   @db.JsonB 
-  project        Project     @relation(fields: [projectId], references: [id])
-  projectId      String
-
-  bizIntegrations BizIntegration[]
-
-  @@unique([projectId, displayName])
-  @@unique([projectId, codeName])
-}
-
-model BizIntegration {
-  id             String      @id @default(cuid())
-  createdAt      DateTime    @default(now()) @db.Timestamptz(6)
-  updatedAt      DateTime    @updatedAt @db.Timestamptz(6)
-  integration    Integration @relation(fields: [integrationId], references: [id])
-  integrationId  String
-  // Project-specific configuration (e.g., API keys)
-  config         Json?       @db.JsonB 
-  // Whether the integration is enabled
-  enabled        Boolean     @default(true)
-=======
 /// Subscription plan
 model SubscriptionPlan {
   /// Primary key
@@ -607,5 +559,37 @@
   updatedAt      DateTime @default(now()) @updatedAt @db.Timestamptz()
 
   @@index([sessionId])
->>>>>>> 55200abe
+}
+
+model Integration {
+  id          String   @id @default(cuid())
+  createdAt   DateTime @default(now()) @db.Timestamptz(6)
+  updatedAt   DateTime @updatedAt @db.Timestamptz(6)
+  // Name of the integration (e.g., "Google Analytics")
+  displayName        String
+   // code of integration (e.g., "ga", "mixpanel", "posthog")
+  codeName        String
+  // Description of the integration
+  description String?
+  // JSON schema for configuration (optional)
+  configSchema Json?   @db.JsonB 
+  project        Project     @relation(fields: [projectId], references: [id])
+  projectId      String
+
+  bizIntegrations BizIntegration[]
+
+  @@unique([projectId, displayName])
+  @@unique([projectId, codeName])
+}
+
+model BizIntegration {
+  id             String      @id @default(cuid())
+  createdAt      DateTime    @default(now()) @db.Timestamptz(6)
+  updatedAt      DateTime    @updatedAt @db.Timestamptz(6)
+  integration    Integration @relation(fields: [integrationId], references: [id])
+  integrationId  String
+  // Project-specific configuration (e.g., API keys)
+  config         Json?       @db.JsonB 
+  // Whether the integration is enabled
+  enabled        Boolean     @default(true)
 }