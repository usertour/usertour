--- conflicted
+++ resolved
@@ -454,34 +454,6 @@
   updatedAt DateTime [not null, note: 'Update timestamp']
 }
 
-<<<<<<< HEAD
-Table Integration {
-  id String [pk]
-  createdAt DateTime [default: `now()`, not null]
-  updatedAt DateTime [not null]
-  displayName String [not null]
-  codeName String [not null]
-  description String
-  configSchema Json
-  project Project [not null]
-  projectId String [not null]
-  bizIntegrations BizIntegration [not null]
-
-  indexes {
-    (projectId, displayName) [unique]
-    (projectId, codeName) [unique]
-  }
-}
-
-Table BizIntegration {
-  id String [pk]
-  createdAt DateTime [default: `now()`, not null]
-  updatedAt DateTime [not null]
-  integration Integration [not null]
-  integrationId String [not null]
-  config Json
-  enabled Boolean [not null, default: true]
-=======
 Table SubscriptionPlan {
   id String [pk, note: 'Primary key']
   planType String [not null, note: 'Subscription plan type']
@@ -527,7 +499,34 @@
   customerId String [note: 'Stripe customer ID']
   createdAt DateTime [default: `now()`, not null, note: 'Create timestamp']
   updatedAt DateTime [default: `now()`, not null, note: 'Update timestamp']
->>>>>>> 55200abe
+}
+
+Table Integration {
+  id String [pk]
+  createdAt DateTime [default: `now()`, not null]
+  updatedAt DateTime [not null]
+  displayName String [not null]
+  codeName String [not null]
+  description String
+  configSchema Json
+  project Project [not null]
+  projectId String [not null]
+  bizIntegrations BizIntegration [not null]
+
+  indexes {
+    (projectId, displayName) [unique]
+    (projectId, codeName) [unique]
+  }
+}
+
+Table BizIntegration {
+  id String [pk]
+  createdAt DateTime [default: `now()`, not null]
+  updatedAt DateTime [not null]
+  integration Integration [not null]
+  integrationId String [not null]
+  config Json
+  enabled Boolean [not null, default: true]
 }
 
 Enum Role {
