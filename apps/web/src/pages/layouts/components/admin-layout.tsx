--- conflicted
+++ resolved
@@ -17,11 +17,8 @@
 import { AdminEnvSwitcher } from './admin-env-switcher';
 import { AdminMainNav } from './admin-main-nav';
 import { AdminUserNav } from './admin-user-nav';
-<<<<<<< HEAD
+import { UpgradePlanBanner } from './upgrade-plan-banner';
 import { IntegrationListProvider } from '@/contexts/integration-list-context';
-=======
-import { UpgradePlanBanner } from './upgrade-plan-banner';
->>>>>>> dd6c5896
 
 export const AdminLayoutHeader = () => {
   return (
@@ -173,18 +170,20 @@
       <EnvironmentListProvider projectId={projectId}>
         <AttributeListProvider projectId={projectId}>
           <SubscriptionProvider projectId={projectId}>
-            <Helmet>
-              <title>Usertour App</title>
-              <body
-                className={
-                  type === 'builder'
-                    ? 'bg-[url(/images/grid--light.svg)] dark:bg-[url(/images/grid--dark.svg)]'
-                    : 'bg-slate-100'
-                }
-              />
-            </Helmet>
-            <UpgradePlanBanner projectId={projectId} />
-            {children}
+            <IntegrationListProvider projectId={projectId}>
+              <Helmet>
+                <title>Usertour App</title>
+                <body
+                  className={
+                    type === 'builder'
+                      ? 'bg-[url(/images/grid--light.svg)] dark:bg-[url(/images/grid--dark.svg)]'
+                      : 'bg-slate-100'
+                  }
+                />
+              </Helmet>
+              <UpgradePlanBanner projectId={projectId} />
+              {children}
+            </IntegrationListProvider>
           </SubscriptionProvider>
         </AttributeListProvider>
       </EnvironmentListProvider>
@@ -199,29 +198,9 @@
 
   return (
     <>
-<<<<<<< HEAD
-      <EnvironmentListProvider projectId={project?.id}>
-        <AttributeListProvider projectId={project?.id}>
-          <IntegrationListProvider projectId={project?.id}>
-            <Helmet>
-              <title>Usertour App</title>
-              <body
-                className={
-                  type === 'builder'
-                    ? 'bg-[url(/images/grid--light.svg)] dark:bg-[url(/images/grid--dark.svg)]'
-                    : 'bg-slate-100'
-                }
-              />
-            </Helmet>
-            <div className="flex h-[100dvh] w-full">{children}</div>
-          </IntegrationListProvider>
-        </AttributeListProvider>
-      </EnvironmentListProvider>
-=======
       <AdminLayout>
         <div className="flex h-[100dvh] w-full">{children}</div>
       </AdminLayout>
->>>>>>> dd6c5896
     </>
   );
 };
