import { useMemberContext } from '@/contexts/member-context';
import { Button } from '@usertour-ui/button';
import { useState, useCallback, useMemo } from 'react';
import { MemberInviteDialog } from './member-invite-dialog';
import type { Subscription } from '@usertour-ui/types';
import { PlanType } from '@usertour-ui/types';
import {
  useGetSubscriptionByProjectIdQuery,
  useCreateCheckoutSessionMutation,
  useCreatePortalSessionMutation,
} from '@usertour-ui/shared-hooks';
import { useToast } from '@usertour-ui/use-toast';

interface MemberListHeaderProps {
  projectId: string;
}

export const MemberListHeader = ({ projectId }: MemberListHeaderProps) => {
  const [isDialogOpen, setIsDialogOpen] = useState(false);
  const { refetch, members = [] } = useMemberContext();
  const { toast } = useToast();

  const { invoke: createCheckout } = useCreateCheckoutSessionMutation();
  const { subscription } = useGetSubscriptionByProjectIdQuery(projectId) as {
    subscription: Subscription | null;
  };
  const { invoke: createPortalSession } = useCreatePortalSessionMutation();

  const planType: PlanType = subscription?.planType ?? PlanType.HOBBY;

  const canInviteMembers = useMemo(() => {
    return (planType === PlanType.PRO && members.length < 3) || planType === PlanType.GROWTH;
  }, [planType, members.length]);

  const handleCreate = useCallback(() => {
    setIsDialogOpen(true);
  }, []);

  const handleOnClose = useCallback(() => {
    setIsDialogOpen(false);
    refetch();
  }, [refetch]);

  const handleUpgrade = async () => {
    try {
      // If current plan is hobby or no plan, create checkout session for upgrade
      if (!subscription?.planType || subscription?.planType === PlanType.HOBBY) {
        const url = await createCheckout({
          projectId,
          planType: PlanType.PRO,
          interval: 'monthly',
        });
        window.location.href = url;
      } else {
        // For other plans, create portal session for management
        const url = await createPortalSession(projectId);
        window.location.href = url;
      }
    } catch (_) {
      toast({
        title: 'Error',
        description: 'Failed to create checkout session. Please try again later.',
        variant: 'destructive',
      });
    }
  };

  return (
<<<<<<< HEAD
    <>
      <div className="relative ">
        <div className="flex flex-col space-y-2">
          <div className="flex flex-row justify-between ">
            <h3 className="text-2xl font-semibold tracking-tight">Team</h3>
            <Button onClick={handleCreate} className="flex-none">
              Invite team member
            </Button>
          </div>
        </div>
=======
    <div className="space-y-2">
      <div className="flex items-center justify-between">
        <h3 className="text-2xl font-semibold tracking-tight">Team</h3>
        <Button onClick={canInviteMembers ? handleCreate : handleUpgrade} className="flex-none">
          {canInviteMembers
            ? 'Invite team member'
            : planType === PlanType.HOBBY
              ? 'Upgrade to Pro'
              : 'Upgrade to Growth'}
        </Button>
>>>>>>> ebf802cc
      </div>
      <MemberInviteDialog isOpen={isDialogOpen} onClose={handleOnClose} />
    </div>
  );
};

MemberListHeader.displayName = 'MemberListHeader';<|MERGE_RESOLUTION|>--- conflicted
+++ resolved
@@ -1,72 +1,20 @@
-import { useMemberContext } from '@/contexts/member-context';
-import { Button } from '@usertour-ui/button';
-import { useState, useCallback, useMemo } from 'react';
-import { MemberInviteDialog } from './member-invite-dialog';
-import type { Subscription } from '@usertour-ui/types';
-import { PlanType } from '@usertour-ui/types';
-import {
-  useGetSubscriptionByProjectIdQuery,
-  useCreateCheckoutSessionMutation,
-  useCreatePortalSessionMutation,
-} from '@usertour-ui/shared-hooks';
-import { useToast } from '@usertour-ui/use-toast';
+import { useMemberContext } from "@/contexts/member-context";
+import { Button } from "@usertour-ui/button";
+import { useState } from "react";
+import { MemberInviteDialog } from "./member-invite-dialog";
 
-interface MemberListHeaderProps {
-  projectId: string;
-}
-
-export const MemberListHeader = ({ projectId }: MemberListHeaderProps) => {
-  const [isDialogOpen, setIsDialogOpen] = useState(false);
-  const { refetch, members = [] } = useMemberContext();
-  const { toast } = useToast();
-
-  const { invoke: createCheckout } = useCreateCheckoutSessionMutation();
-  const { subscription } = useGetSubscriptionByProjectIdQuery(projectId) as {
-    subscription: Subscription | null;
+export const MemberListHeader = () => {
+  const [open, setOpen] = useState(false);
+  const { refetch } = useMemberContext();
+  const handleCreate = () => {
+    setOpen(true);
   };
-  const { invoke: createPortalSession } = useCreatePortalSessionMutation();
-
-  const planType: PlanType = subscription?.planType ?? PlanType.HOBBY;
-
-  const canInviteMembers = useMemo(() => {
-    return (planType === PlanType.PRO && members.length < 3) || planType === PlanType.GROWTH;
-  }, [planType, members.length]);
-
-  const handleCreate = useCallback(() => {
-    setIsDialogOpen(true);
-  }, []);
-
-  const handleOnClose = useCallback(() => {
-    setIsDialogOpen(false);
+  const handleOnClose = () => {
+    setOpen(false);
     refetch();
-  }, [refetch]);
-
-  const handleUpgrade = async () => {
-    try {
-      // If current plan is hobby or no plan, create checkout session for upgrade
-      if (!subscription?.planType || subscription?.planType === PlanType.HOBBY) {
-        const url = await createCheckout({
-          projectId,
-          planType: PlanType.PRO,
-          interval: 'monthly',
-        });
-        window.location.href = url;
-      } else {
-        // For other plans, create portal session for management
-        const url = await createPortalSession(projectId);
-        window.location.href = url;
-      }
-    } catch (_) {
-      toast({
-        title: 'Error',
-        description: 'Failed to create checkout session. Please try again later.',
-        variant: 'destructive',
-      });
-    }
   };
 
   return (
-<<<<<<< HEAD
     <>
       <div className="relative ">
         <div className="flex flex-col space-y-2">
@@ -77,22 +25,10 @@
             </Button>
           </div>
         </div>
-=======
-    <div className="space-y-2">
-      <div className="flex items-center justify-between">
-        <h3 className="text-2xl font-semibold tracking-tight">Team</h3>
-        <Button onClick={canInviteMembers ? handleCreate : handleUpgrade} className="flex-none">
-          {canInviteMembers
-            ? 'Invite team member'
-            : planType === PlanType.HOBBY
-              ? 'Upgrade to Pro'
-              : 'Upgrade to Growth'}
-        </Button>
->>>>>>> ebf802cc
       </div>
-      <MemberInviteDialog isOpen={isDialogOpen} onClose={handleOnClose} />
-    </div>
+      <MemberInviteDialog isOpen={open} onClose={handleOnClose} />
+    </>
   );
 };
 
-MemberListHeader.displayName = 'MemberListHeader';+MemberListHeader.displayName = "MemberListHeader";