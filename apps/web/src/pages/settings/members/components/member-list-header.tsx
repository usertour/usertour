<<<<<<< HEAD
import { useMemberContext } from "@/contexts/member-context";
import { Button } from "@usertour-ui/button";
import { useState } from "react";
import { MemberInviteDialog } from "./member-invite-dialog";

export const MemberListHeader = () => {
  const [open, setOpen] = useState(false);
  const { refetch } = useMemberContext();
  const handleCreate = () => {
    setOpen(true);
  };
  const handleOnClose = () => {
    setOpen(false);
    refetch();
  };

  return (
    <>
      <div className="relative ">
        <div className="flex flex-col space-y-2">
          <div className="flex flex-row justify-between ">
            <h3 className="text-2xl font-semibold tracking-tight">Team</h3>
            <Button onClick={handleCreate} className="flex-none">
              Invite team member
            </Button>
          </div>
        </div>
=======
import { useMemberContext } from '@/contexts/member-context';
import { Button } from '@usertour-ui/button';
import { useState, useCallback } from 'react';
import { MemberInviteDialog } from './member-invite-dialog';
import { PlusIcon } from 'lucide-react';

export const MemberListHeader = () => {
  const [isDialogOpen, setIsDialogOpen] = useState(false);
  const { refetch } = useMemberContext();

  const handleCreate = useCallback(() => {
    setIsDialogOpen(true);
  }, []);

  const handleOnClose = useCallback(() => {
    setIsDialogOpen(false);
    refetch();
  }, [refetch]);

  return (
    <div className="space-y-2">
      <div className="flex items-center justify-between">
        <h3 className="text-2xl font-semibold tracking-tight">Team</h3>
        <Button onClick={handleCreate} className="flex-none">
          <PlusIcon className="w-4 h-4" />
          Add Team Member
        </Button>
>>>>>>> 9612e112
      </div>
      <MemberInviteDialog isOpen={open} onClose={handleOnClose} />
    </>
  );
};

MemberListHeader.displayName = "MemberListHeader";<|MERGE_RESOLUTION|>--- conflicted
+++ resolved
@@ -1,32 +1,3 @@
-<<<<<<< HEAD
-import { useMemberContext } from "@/contexts/member-context";
-import { Button } from "@usertour-ui/button";
-import { useState } from "react";
-import { MemberInviteDialog } from "./member-invite-dialog";
-
-export const MemberListHeader = () => {
-  const [open, setOpen] = useState(false);
-  const { refetch } = useMemberContext();
-  const handleCreate = () => {
-    setOpen(true);
-  };
-  const handleOnClose = () => {
-    setOpen(false);
-    refetch();
-  };
-
-  return (
-    <>
-      <div className="relative ">
-        <div className="flex flex-col space-y-2">
-          <div className="flex flex-row justify-between ">
-            <h3 className="text-2xl font-semibold tracking-tight">Team</h3>
-            <Button onClick={handleCreate} className="flex-none">
-              Invite team member
-            </Button>
-          </div>
-        </div>
-=======
 import { useMemberContext } from '@/contexts/member-context';
 import { Button } from '@usertour-ui/button';
 import { useState, useCallback } from 'react';
@@ -54,7 +25,6 @@
           <PlusIcon className="w-4 h-4" />
           Add Team Member
         </Button>
->>>>>>> 9612e112
       </div>
       <MemberInviteDialog isOpen={open} onClose={handleOnClose} />
     </>
