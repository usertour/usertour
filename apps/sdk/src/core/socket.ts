import {
  BizCompany,
  BizSession,
  BizUserInfo,
  SDKConfig,
  SDKContent,
  SDKSettingsMode,
  Theme,
} from '@usertour-ui/types';
import { UserTourTypes } from '@usertour-ui/types';
import {
  ManagerOptions,
  Socket as SocketIO,
  SocketOptions as SocketIOOptions,
  io,
} from 'socket.io-client';
import autoBind from '../utils/auto-bind';
import { Evented } from './evented';

// Configuration options for Socket connection
interface SocketOptions {
  wsUri: string;
  socketConfig?: Partial<ManagerOptions & SocketIOOptions>;
}

/**
 * Socket class for handling real-time communication
 * Extends Evented to support event-based communication
 */
export class Socket extends Evented {
  private readonly socket: SocketIO;
  private readonly options: SocketOptions;

  constructor(options: SocketOptions) {
    super();
    autoBind(this);

    // Resolve the WebSocket URI
    const resolvedUrl = new URL(options.wsUri, window.location.origin);
    const baseUri = resolvedUrl.origin;

    // Normalize the base path
    let basePath = resolvedUrl.pathname;
    if (basePath !== '/' && basePath.endsWith('/')) {
      basePath = basePath.slice(0, -1);
    }
    if (basePath === '/') {
      basePath = '';
    }

    // Configure Socket.IO path
    const ioPathSegment = (options.socketConfig?.path || '/socket.io/').replace(/^\/+|\/+$/g, '');

    // Initialize socket configuration
    this.options = {
      ...options,
      socketConfig: {
        withCredentials: false,
        timeout: 5000,
        reconnection: true,
        transports: ['websocket'],
        path: `${basePath}/${ioPathSegment}/`,
        ...options.socketConfig,
      },
    };

    this.socket = io(baseUri, this.options.socketConfig);
    this.setupErrorHandling();
  }

  /**
   * Setup error handling for socket events
   */
  private setupErrorHandling(): void {
    this.socket.on('connect_error', (error) => {
      console.error('[usertour] Socket connection error:', error);
      // this.trigger('error', error);
    });
  }

<<<<<<< HEAD
  private async emitWithTimeout<T>(event: string, data: any): Promise<T | undefined> {
=======
  /**
   * Emit an event and wait for acknowledgment
   * @param event - Event name to emit
   * @param data - Data to send with the event
   * @returns Promise with the response
   */
  private async emitWithTimeout<T>(event: string, data: any): Promise<T> {
>>>>>>> 9612e112
    try {
      return await this.socket.emitWithAck(event, data);
    } catch (error) {
      console.error(`[usertour] Error emitting event ${event}:`, error);
      // this.trigger('error', error);
      // throw error;
      return undefined;
    }
  }

  /**
   * Create or update user information
   * @param params - User parameters including userId, attributes, and token
   * @returns Promise with user information
   */
  async upsertUser(params: {
    userId: string;
    attributes?: UserTourTypes.Attributes;
    token: string;
  }): Promise<BizUserInfo | undefined> {
    const response = await this.emitWithTimeout('upsert-user', params);
    return response as BizUserInfo;
  }

  /**
   * Create or update company information
   * @param token - Authentication token
   * @param userId - User identifier
   * @param companyId - Company identifier
   * @param attributes - Optional company attributes
   * @param membership - Optional membership attributes
   * @returns Promise with company information
   */
  async upsertCompany(
    token: string,
    userId: string,
    companyId: string,
    attributes?: UserTourTypes.Attributes,
    membership?: UserTourTypes.Attributes,
  ): Promise<BizCompany | undefined> {
    const response = await this.emitWithTimeout('upsert-company', {
      token,
      companyId,
      userId,
      attributes,
      membership,
    });
    return response as BizCompany;
  }

  /**
   * List available contents
   * @param params - Parameters for content listing
   * @returns Promise with array of contents
   */
  async listContents(params: {
    token: string;
    mode: SDKSettingsMode;
    userId?: string;
    contentId?: string;
    versionId?: string;
    companyId?: string;
  }): Promise<SDKContent[]> {
    const response = await this.emitWithTimeout('list-contents', params);
    if (!Array.isArray(response)) {
      return [];
    }
    return response as SDKContent[];
  }

  /**
   * Get SDK configuration
   * @param token - Authentication token
   * @returns Promise with SDK configuration
   */
  async getConfig(token: string): Promise<SDKConfig> {
    const response = await this.emitWithTimeout('get-config', { token });
    return response as SDKConfig;
  }

  /**
   * List available themes
   * @param params - Parameters including authentication token
   * @returns Promise with array of themes
   */
  async listThemes(params: { token: string }): Promise<Theme[]> {
    const response = await this.emitWithTimeout('list-themes', params);
    if (!Array.isArray(response)) {
      return [];
    }
    return response as Theme[];
  }

  /**
   * Create a new session
   * @param params - Session parameters including userId, token, and contentId
   * @returns Promise with session information
   */
  async createSession(params: {
    userId: string;
    token: string;
    contentId: string;
    companyId?: string;
  }): Promise<BizSession> {
    const response = await this.emitWithTimeout('create-session', params);
    return response as BizSession;
  }

  /**
   * Track an event
   * @param params - Event tracking parameters
   */
  async trackEvent(params: {
    userId: string;
    token: string;
    eventName: string;
    sessionId: string;
    eventData: any;
  }): Promise<void> {
    await this.emitWithTimeout('track-event', params);
  }
}<|MERGE_RESOLUTION|>--- conflicted
+++ resolved
@@ -78,9 +78,7 @@
     });
   }
 
-<<<<<<< HEAD
-  private async emitWithTimeout<T>(event: string, data: any): Promise<T | undefined> {
-=======
+
   /**
    * Emit an event and wait for acknowledgment
    * @param event - Event name to emit
@@ -88,7 +86,6 @@
    * @returns Promise with the response
    */
   private async emitWithTimeout<T>(event: string, data: any): Promise<T> {
->>>>>>> 9612e112
     try {
       return await this.socket.emitWithAck(event, data);
     } catch (error) {
