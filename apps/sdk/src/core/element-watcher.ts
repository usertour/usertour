--- conflicted
+++ resolved
@@ -1,17 +1,11 @@
-<<<<<<< HEAD
-import { isVisibleNode } from '@usertour-ui/dom';
-import { finderV2WithIframes } from '@usertour-ui/finder';
-import { ElementSelectorPropsData } from '@usertour-ui/types';
-=======
 import { isVisibleNode } from '@usertour-packages/dom';
-import { finderV2 } from '@usertour-packages/finder';
+import { finderV2WithIframes } from '@usertour-packages/finder';
 import { ElementSelectorPropsData } from '@usertour/types';
->>>>>>> 0aaf2899
 import { isVisible } from '../utils/conditions';
 import { AppEvents } from '../utils/event';
 import { document } from '../utils/globals';
+import { Evented } from './evented';
 import { DEFAULT_TARGET_MISSING_SECONDS } from './common';
-import { Evented } from './evented';
 
 /**
  * Interface to track element visibility state
