--- conflicted
+++ resolved
@@ -11,11 +11,8 @@
   SDKSettingsMode,
   Theme,
   flowEndReason,
-<<<<<<< HEAD
+  flowStartReason,
   Integrations,
-=======
-  flowStartReason,
->>>>>>> 55200abe
 } from '@usertour-ui/types';
 import { UserTourTypes } from '@usertour-ui/types';
 import { uuidV4 } from '@usertour-ui/ui-utils';
