--- conflicted
+++ resolved
@@ -153,12 +153,9 @@
       window.onload = async function () {
         if (window.usertour) {
           usertour.init("cmbhks2pw00049m8ggrf0gock");
-<<<<<<< HEAD
-=======
 
           usertour.setTargetMissingSeconds(1);
 
->>>>>>> 29d82eab
           await usertour.identify("user-1746698710465", {
             name: "Iric L",
             email: "iric-123@usertour.com",
